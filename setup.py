from setuptools import setup, find_packages

setup(
    name="NoSINN",
    version="0.2.0",
    author="T. Kehrenberg, M. Bartlett, O. Thomas",
    packages=find_packages(),
    description="Invertible Networks for Learning Fair Representations",
    python_requires=">=3.6",
    package_data={"nosinn": ["py.typed"]},
    install_requires=[
        "captum",
        "numpy >= 1.15",
        "pandas >= 0.24",
        "pillow < 7.0",
        "gitpython",
        "scikit-image >= 0.14",
        "scikit-learn >= 0.20",
        "scipy >= 1.2.1",
        "torch >= 1.2",
        "torchvision >= 0.4.0",
        "tqdm >= 4.31",
        "typed-argument-parser == 1.4",
        "typing-extensions >= 3.7.4",
        "typing-inspect >= 0.5",
<<<<<<< HEAD
        "wandb >= 0.8.23",
        "EthicML == 0.1.0a5",
=======
        "wandb >= 0.8",
        "EthicML @ git+https://github.com/predictive-analytics-lab/EthicML.git",
>>>>>>> 03343948
    ],
)<|MERGE_RESOLUTION|>--- conflicted
+++ resolved
@@ -23,12 +23,7 @@
         "typed-argument-parser == 1.4",
         "typing-extensions >= 3.7.4",
         "typing-inspect >= 0.5",
-<<<<<<< HEAD
         "wandb >= 0.8.23",
-        "EthicML == 0.1.0a5",
-=======
-        "wandb >= 0.8",
         "EthicML @ git+https://github.com/predictive-analytics-lab/EthicML.git",
->>>>>>> 03343948
     ],
 )