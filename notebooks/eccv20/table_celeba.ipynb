--- conflicted
+++ resolved
@@ -622,11 +622,7 @@
    "name": "python",
    "nbconvert_exporter": "python",
    "pygments_lexer": "ipython3",
-<<<<<<< HEAD
-   "version": "3.7.5"
-=======
    "version": "3.8.2"
->>>>>>> 3faae6f7
   }
  },
  "nbformat": 4,
