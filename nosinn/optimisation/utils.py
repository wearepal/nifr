from pathlib import Path
from typing import Tuple

import torch
import torchvision
from torch import nn

import wandb
from nosinn.configs import NosinnArgs, SharedArgs
from nosinn.utils import wandb_log

__all__ = ["get_data_dim", "log_images"]


def get_data_dim(data_loader) -> Tuple[int, ...]:
    x = next(iter(data_loader))[0]
    x_dim = x.shape[1:]

    return tuple(x_dim)


def log_images(
    args: SharedArgs, image_batch, name, step, nsamples=64, nrows=8, monochrome=False, prefix=None
):
    """Make a grid of the given images, save them in a file and log them with W&B"""
    prefix = "train_" if prefix is None else f"{prefix}_"
    images = image_batch[:nsamples]

<<<<<<< HEAD
    if args.dataset in ("celeba", "ssrp"):
=======
    if args.dataset in ("celeba", "genfaces"):
>>>>>>> 943aa853
        images = 0.5 * images + 0.5

    if monochrome:
        images = images.mean(dim=1, keepdim=True)
    # torchvision.utils.save_image(images, f'./experiments/finn/{prefix}{name}.png', nrow=nrows)
    shw = torchvision.utils.make_grid(images, nrow=nrows).clamp(0, 1).cpu()
    wandb_log(
        args,
        {prefix + name: [wandb.Image(torchvision.transforms.functional.to_pil_image(shw))]},
        step=step,
    )


def save_model(
    args: SharedArgs,
    save_dir: Path,
    model: nn.Module,
    disc_ensemble: nn.ModuleList,
    epoch: int,
    sha: str,
    best: bool = False,
) -> Path:
    if best:
        filename = save_dir / "checkpt_best.pth"
    else:
        filename = save_dir / f"checkpt_epoch{epoch}.pth"
    save_dict = {
        "args": args.as_dict(),
        "sha": sha,
        "model": model.state_dict(),
        "disc_ensemble": disc_ensemble.state_dict(),
        "epoch": epoch,
    }

    torch.save(save_dict, filename)

    return filename


def restore_model(args: NosinnArgs, filename: Path, inn: nn.Module, disc_ensemble: nn.ModuleList):
    chkpt = torch.load(filename, map_location=lambda storage, loc: storage)
    args_chkpt = chkpt["args"]
    assert args.levels == args_chkpt["levels"]
    assert args.level_depth == args_chkpt["level_depth"]
    assert args.coupling_channels == args_chkpt["coupling_channels"]
    assert args.coupling_depth == args_chkpt["coupling_depth"]

    inn.load_state_dict(chkpt["model"])
    disc_ensemble.load_state_dict(chkpt["disc_ensemble"])

    return inn, disc_ensemble<|MERGE_RESOLUTION|>--- conflicted
+++ resolved
@@ -26,11 +26,7 @@
     prefix = "train_" if prefix is None else f"{prefix}_"
     images = image_batch[:nsamples]
 
-<<<<<<< HEAD
-    if args.dataset in ("celeba", "ssrp"):
-=======
-    if args.dataset in ("celeba", "genfaces"):
->>>>>>> 943aa853
+    if args.dataset in ("celeba", "ssrp", "genfaces"):
         images = 0.5 * images + 0.5
 
     if monochrome:
