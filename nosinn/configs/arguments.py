--- conflicted
+++ resolved
@@ -1,11 +1,9 @@
 import argparse
-<<<<<<< HEAD
+
 from typing import Dict, List, Optional
-=======
-from typing import Optional, List, Dict
 from typing_extensions import Literal
 from ethicml.data import GenfacesAttributes
->>>>>>> 943aa853
+
 
 from tap import Tap
 from typing_extensions import Literal
@@ -67,11 +65,9 @@
 
 class SharedArgs(Tap):
     # General data set settings
-<<<<<<< HEAD
-    dataset: Literal["adult", "cmnist", "celeba", "ssrp"] = "cmnist"
-=======
-    dataset: Literal["adult", "cmnist", "celeba", "genfaces"] = "cmnist"
->>>>>>> 943aa853
+
+    dataset: Literal["adult", "cmnist", "celeba", "ssrp", "genfaces"] = "cmnist"
+
     data_pcnt: float = 1.0  # data pcnt should be a real value > 0, and up to 1
     task_mixing_factor: float = 0.0  # How much of meta train should be mixed into task train?
     pretrain: bool = True  # Whether to perform unsupervised pre-training.
