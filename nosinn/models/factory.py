--- conflicted
+++ resolved
@@ -85,15 +85,12 @@
     factor_splits: dict = {int(k): v for k, v in args.factor_splits.items()}
     factor_splits = {int(k): float(v) for k, v in factor_splits.items()}
 
-<<<<<<< HEAD
-    chain = []
+    chain: List[layers.Bijector] = []
     if args.preliminary_level:
         chain.append(layers.BijectorChain([_block(input_dim) for _ in range(args.level_depth)]))
         if 0 in factor_splits:
             input_dim = round(factor_splits[0] * input_dim)
-=======
-    chain: List[layers.Bijector] = []
->>>>>>> e34f8163
+
     for i in range(args.levels):
         level: List[layers.Bijector]
         if args.reshape_method == "haar":
