--- conflicted
+++ resolved
@@ -155,13 +155,6 @@
         args.y_dim = 1
         args.s_dim = unbiased_data.s_dim
 
-<<<<<<< HEAD
-=======
-        if 0 < args.data_pcnt < 1:
-            pretrain_data = subsample(pretrain_data, args.data_pcnt)
-            train_data = subsample(train_data, args.data_pcnt)
-            test_data = subsample(test_data, args.data_pcnt)
-
     elif args.dataset == "genfaces":
 
         image_size = 64
@@ -209,12 +202,6 @@
         args.y_dim = 1
         args.s_dim = unbiased_data.s_dim
 
-        if 0 < args.data_pcnt < 1:
-            pretrain_data = subsample(pretrain_data, args.data_pcnt)
-            train_data = subsample(train_data, args.data_pcnt)
-            test_data = subsample(test_data, args.data_pcnt)
-
->>>>>>> 943aa853
     elif args.dataset == "adult":
         if args.input_noise:
             pretrain_data, test_data, train_data = load_perturbed_adult(args)
