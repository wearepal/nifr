--- conflicted
+++ resolved
@@ -41,13 +41,8 @@
     step: int,
     quick_eval: bool = True,
     save_to_csv: Optional[Path] = None,
-<<<<<<< HEAD
-    check_originals: bool = False,
-    feat_attr: bool = False,
+    feat_attr: Optional[Path] = None,
     all_attrs_celeba: bool = False,
-=======
-    feat_attr: Optional[Path] = None,
->>>>>>> 2219d8bd
 ):
     """Compute and log a variety of metrics"""
     model.eval()
@@ -68,7 +63,6 @@
         save_to_csv=save_to_csv,
     )
 
-<<<<<<< HEAD
     if args.dataset == "celeba" and all_attrs_celeba:
         evaluate_celeba_all_attrs(
             args=args,
@@ -78,10 +72,7 @@
             model=model,
         )
 
-    if feat_attr and args.dataset != "adult":
-=======
     if feat_attr is not None and args.dataset != "adult":
->>>>>>> 2219d8bd
         print("Creating feature attribution maps...")
         save_dir = feat_attr / "feat_attr_maps"
         save_dir.mkdir(exist_ok=True, parents=True)  # create directory if it doesn't exist
