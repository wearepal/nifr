"""Main training file"""
import time
from pathlib import Path

import torch
import torch.nn as nn
from comet_ml import Experiment
from torch.utils.data import DataLoader
from torchvision.utils import save_image

from finn.data import DatasetTriplet
from finn.models import AutoEncoder
from finn.models.autoencoder import VAE
from finn.models.configs import conv_autoencoder, fc_autoencoder
from finn.models.configs.classifiers import fc_net, linear_disciminator, mp_32x32_net
from finn.models.factory import build_fc_inn, build_conv_inn, build_discriminator
from finn.models.inn import PartitionedInn, PartitionedAeInn
from finn.utils import utils
from .loss import grad_reverse, PixelCrossEntropy
from .utils import get_data_dim, log_images

NDECS = 0
ARGS = None
LOGGER = None
SUMMARY = None


def save_model(save_dir, inn, discriminator) -> str:
    filename = save_dir / "checkpt.pth"
    save_dict = {
        "ARGS": ARGS,
        "model": inn.state_dict(),
        "discriminator": discriminator.state_dict(),
    }

    torch.save(save_dict, filename)

    return filename


def restore_model(filename, model, discriminator):
    checkpt = torch.load(filename, map_location=lambda storage, loc: storage)
    model.load_state_dict(checkpt["model"])
    discriminator.load_state_dict(checkpt["discriminator"])

    return model, discriminator


def train(inn, discriminator, dataloader, epoch):
    inn.train()
    inn.eval()

    total_loss_meter = utils.AverageMeter()
    log_prob_meter = utils.AverageMeter()
    disc_loss_meter = utils.AverageMeter()

    time_meter = utils.AverageMeter()
    start_epoch_time = time.time()
    end = start_epoch_time
    start_itr = start = epoch * len(dataloader)
    for itr, (x, s, y) in enumerate(dataloader, start=start_itr):

        x, s, y = to_device(x, s, y)

        enc, nll = inn.routine(x)

        enc_y, enc_s = inn.split_encoding(enc)

        if ARGS.train_on_recon:
            enc_y_m = torch.cat([enc_y, torch.zeros_like(enc_s)], dim=1)
            enc_y = inn.invert(enc_y_m).clamp(min=0, max=1)

        enc_y = grad_reverse(enc_y)
        disc_loss, disc_acc = discriminator.routine(enc_y, s)

        nll *= ARGS.nll_weight

        pred_s_weight = 0 if itr < ARGS.warmup_steps else ARGS.pred_s_weight

        disc_loss *= pred_s_weight

        loss = nll + disc_loss

        inn.zero_grad()
        discriminator.zero_grad()
        loss.backward()
        inn.step()
        discriminator.step()

        total_loss_meter.update(loss.item())
        log_prob_meter.update(nll.item())
        disc_loss_meter.update(disc_loss.item())

        time_meter.update(time.time() - end)

        SUMMARY.set_step(itr)
        SUMMARY.log_metric("Loss NLL", nll.item())
        SUMMARY.log_metric("Loss Adversarial", disc_loss.item())
        end = time.time()

        if itr % 50 == 0:
            with torch.set_grad_enabled(False):

                z = inn(x[:64])

                recon_all, recon_y, recon_s = inn.decode(z, partials=True)

                log_images(SUMMARY, x[:64], "original_x")
                log_images(SUMMARY, recon_all, "reconstruction_all")
                log_images(SUMMARY, recon_y, "reconstruction_y")
                log_images(SUMMARY, recon_s, "reconstruction_s")

    time_for_epoch = time.time() - start_epoch_time
    LOGGER.info(
        "[TRN] Epoch {:04d} | Duration: {:.3g}s | Batches/s: {:.4g} | "
        "Loss NLL: {:.5g} | Loss Adv: {:.5g} ({:.5g})",
        epoch,
        time_for_epoch,
        1 / time_meter.avg,
        log_prob_meter.avg,
        disc_loss_meter.avg,
        total_loss_meter.avg,
    )


def validate(inn, discriminator, val_loader):
    inn.eval()
    with torch.no_grad():
        loss_meter = utils.AverageMeter()
        for x_val, s_val, y_val in val_loader:

            x_val, s_val, y_val = to_device(x_val, s_val, y_val)

            enc, nll = inn.routine(x_val)
            enc_y, enc_s = inn.split_encoding(enc)

            if ARGS.train_on_recon:
                enc_y = torch.cat([enc_y, torch.zeros_like(enc_s)], dim=1)
                enc_y = inn.invert(enc_y).clamp(min=0, max=1)

            enc_y = grad_reverse(enc_y)

            disc_loss, acc = discriminator.routine(enc_y, s_val)

            nll *= ARGS.nll_weight
            disc_loss *= ARGS.pred_s_weight

            loss = nll + disc_loss

            loss_meter.update(loss.item(), n=x_val.size(0))

    SUMMARY.log_metric("Loss", loss_meter.avg)

    if ARGS.dataset == "cmnist":
        z = inn(x_val[:64])
        recon_all, recon_y, recon_s = inn.decode(z, partials=True)
        log_images(SUMMARY, x_val, "original_x", prefix="test")
        log_images(SUMMARY, recon_all, "reconstruction_all", prefix="test")
        log_images(SUMMARY, recon_y, "reconstruction_y", prefix="test")
        log_images(SUMMARY, recon_s, "reconstruction_s", prefix="test")
    else:
        z = inn(x_val[:1000])
        recon_all, recon_y, recon_s = inn.decode(z, partials=True)
        log_images(SUMMARY, x_val, "original_x", prefix="test")
        log_images(SUMMARY, recon_y, "reconstruction_yn", prefix="test")
        log_images(SUMMARY, recon_s, "reconstruction_yn", prefix="test")
        x_recon = inn(inn(x_val), reverse=True)
        x_diff = (x_recon - x_val).abs().mean().item()
        print(f"MAE of x and reconstructed x: {x_diff}")
        SUMMARY.log_metric("reconstruction MAE", x_diff)

    return loss_meter.avg


def to_device(*tensors):
    """Place tensors on the correct device and set type to float32"""
    moved = [tensor.to(ARGS.device, non_blocking=True) for tensor in tensors]
    if len(moved) == 1:
        return moved[0]
    return tuple(moved)


def main(args, datasets, metric_callback):
    """Main function

    Args:
        args: commandline arguments
        datasets: a Dataset object
        metric_callback: a function that computes metrics

    Returns:
        the trained model
    """
    assert isinstance(datasets, DatasetTriplet)
    # ==== initialize globals ====
    global ARGS, LOGGER, SUMMARY
    ARGS = args

    SUMMARY = Experiment(
        api_key="Mf1iuvHn2IxBGWnBYbnOqG23h",
        project_name="finn",
        workspace="olliethomas",
        disabled=not ARGS.use_comet,
        parse_args=False,
    )
    SUMMARY.disable_mp()
    SUMMARY.log_parameters(vars(ARGS))
    SUMMARY.log_dataset_info(name=ARGS.dataset)

    save_dir = Path(ARGS.save) / str(time.time())
    save_dir.mkdir(parents=True, exist_ok=True)

    LOGGER = utils.get_logger(logpath=save_dir / "logs", filepath=Path(__file__).resolve())
    LOGGER.info(ARGS)
    LOGGER.info("Save directory: {}", save_dir.resolve())
    # ==== check GPU ====
    ARGS.device = torch.device(
        f"cuda:{ARGS.gpu}" if (torch.cuda.is_available() and not ARGS.gpu < 0) else "cpu"
    )
    LOGGER.info("{} GPUs available. Using GPU {}", torch.cuda.device_count(), ARGS.gpu)

    # ==== construct dataset ====
    ARGS.test_batch_size = ARGS.test_batch_size if ARGS.test_batch_size else ARGS.batch_size
    train_loader = DataLoader(datasets.pretrain, shuffle=True, batch_size=ARGS.batch_size)
    val_loader = DataLoader(datasets.task_train, shuffle=False, batch_size=ARGS.test_batch_size)

    # ==== construct networks ====
    input_shape = get_data_dim(train_loader)
    is_image_data = len(input_shape) > 2

    optimizer_args = {"lr": args.lr, "weight_decay": args.weight_decay}
    feature_groups = None
    if hasattr(datasets.pretrain, "feature_groups"):
        feature_groups = datasets.pretrain.feature_groups

    # Model constructors and arguments
    if is_image_data:
        inn_fn = build_conv_inn
        if args.train_on_recon:
            disc_fn = mp_32x32_net
            disc_kwargs = {"use_bn": not ARGS.spectral_norm}
        else:
            disc_fn = linear_disciminator
            disc_kwargs = {
                "hidden_channels": ARGS.disc_channels,
                "num_blocks": ARGS.disc_depth,
                "use_bn": not ARGS.spectral_norm,
            }
    else:
        inn_fn = build_fc_inn
        disc_fn = fc_net
        disc_kwargs = {"hidden_dims": args.disc_hidden_dims}

    #  Model arguments
    inn_kwargs = {"args": args, "optimizer_args": optimizer_args, "feature_groups": feature_groups}

    # Initialise INN
    if ARGS.autoencode:

        if is_image_data:
            decoding_dim = input_shape[0] * 256 if args.ae_loss == "ce" else input_shape[0]
            encoder, decoder, enc_shape = conv_autoencoder(
<<<<<<< HEAD
                input_shape,
                ARGS.ae_channels,
                encoded_dim=ARGS.ae_enc_dim,
=======
                input_shape, ARGS.ae_channels,
                encoding_dim=ARGS.ae_enc_dim,
                decoding_dim=decoding_dim,
>>>>>>> 7c4dcc53
                levels=ARGS.ae_levels,
                vae=ARGS.vae,
            )
        else:
            encoder, decoder, enc_shape = fc_autoencoder(
<<<<<<< HEAD
                input_shape,
                ARGS.ae_channels,
                encoded_dim=ARGS.ae_enc_dim,
=======
                input_shape, ARGS.ae_channels,
                encoding_dim=ARGS.ae_enc_dim,
>>>>>>> 7c4dcc53
                levels=ARGS.ae_levels,
                vae=ARGS.vae,
            )

        if ARGS.vae:
            autoencoder = VAE(encoder=encoder, decoder=decoder, kl_weight=ARGS.kl_weight)
        else:
            autoencoder = AutoEncoder(encoder=encoder, decoder=decoder)

        inn_kwargs["input_shape"] = enc_shape
        inn_kwargs["autoencoder"] = autoencoder
        inn_kwargs["model"] = inn_fn(args, inn_kwargs["input_shape"])

        inn = PartitionedAeInn(**inn_kwargs)
        inn.to(args.device)

        if ARGS.ae_loss == "l1":
            ae_loss_fn = nn.L1Loss(reduction="sum")
        elif ARGS.ae_loss == "l2":
            ae_loss_fn = nn.MSELoss(reduction="sum")
        elif ARGS.ae_loss == "huber":
            ae_loss_fn = nn.SmoothL1Loss(reduction="sum")
        elif ARGS.ae_loss == "ce":
            ae_loss_fn = PixelCrossEntropy(reduction="sum")
        else:
            raise ValueError(f"{ARGS.ae_loss} is an invalid reconstruction loss")

        inn.fit_ae(train_loader, epochs=ARGS.ae_epochs, device=ARGS.device, loss_fn=ae_loss_fn)
    else:
        inn_kwargs["input_shape"] = input_shape
        inn_kwargs["model"] = inn_fn(args, input_shape)
        inn = PartitionedInn(**inn_kwargs)
        inn.to(args.device)

    print(f"zs dim: {inn.zs_dim}")
    print(f"zy dim: {inn.zy_dim}")
    # Initialise Discriminator
    dis_optimizer_kwargs = {"lr": args.disc_lr}
    discriminator = build_discriminator(
        args,
        inn_kwargs["input_shape"],
        frac_enc=1 - args.zs_frac,
        model_fn=disc_fn,
        model_kwargs=disc_kwargs,
        optimizer_kwargs=dis_optimizer_kwargs,
    )
    discriminator.to(args.device)

    if ARGS.spectral_norm:

        def spectral_norm(m):
            if hasattr(m, "weight"):
                return torch.nn.utils.spectral_norm(m)

        inn.apply(spectral_norm)
        discriminator.apply(spectral_norm)

    # Save initial parameters
    save_model(save_dir=save_dir, inn=inn, discriminator=discriminator)

    # Resume from checkpoint
    if ARGS.resume is not None:
        inn, discriminator = restore_model(ARGS.resume, inn, discriminator)
        metric_callback(ARGS, SUMMARY, inn, discriminator, datasets, check_originals=False)
        return

    # Logging
    SUMMARY.set_model_graph(str(inn))
    LOGGER.info("Number of trainable parameters: {}", utils.count_parameters(inn))

    best_loss = float("inf")
    n_vals_without_improvement = 0

    # Train INN for N epochs
    for epoch in range(ARGS.epochs):
        if n_vals_without_improvement > ARGS.early_stopping > 0:
            break

        with SUMMARY.train():
            train(inn, discriminator, train_loader, epoch)

        if epoch % ARGS.val_freq == 0 and epoch != 0:
            with SUMMARY.test():
                val_loss = validate(inn, discriminator, val_loader)
                if args.super_val:
                    metric_callback(ARGS, experiment=SUMMARY, model=inn, data=datasets)

                if val_loss < best_loss:
                    best_loss = val_loss
                    save_model(save_dir=save_dir, inn=inn, discriminator=discriminator)
                    n_vals_without_improvement = 0
                else:
                    n_vals_without_improvement += 1

                LOGGER.info(
                    "[VAL] Epoch {:04d} | Val Loss {:.6f} | "
                    "No improvement during validation: {:02d}",
                    epoch,
                    val_loss,
                    n_vals_without_improvement,
                )

    LOGGER.info("Training has finished.")
    inn, discriminator = restore_model(save_dir / "checkpt.pth", inn, discriminator)
    metric_callback(ARGS, experiment=SUMMARY, model=inn, data=datasets, save_to_csv=Path(ARGS.save))
    save_model(save_dir=save_dir, inn=inn, discriminator=discriminator)
    inn.eval()


if __name__ == "__main__":
    print("This file cannot be run directly.")<|MERGE_RESOLUTION|>--- conflicted
+++ resolved
@@ -260,30 +260,18 @@
         if is_image_data:
             decoding_dim = input_shape[0] * 256 if args.ae_loss == "ce" else input_shape[0]
             encoder, decoder, enc_shape = conv_autoencoder(
-<<<<<<< HEAD
-                input_shape,
-                ARGS.ae_channels,
-                encoded_dim=ARGS.ae_enc_dim,
-=======
                 input_shape, ARGS.ae_channels,
                 encoding_dim=ARGS.ae_enc_dim,
                 decoding_dim=decoding_dim,
->>>>>>> 7c4dcc53
                 levels=ARGS.ae_levels,
-                vae=ARGS.vae,
+                vae=ARGS.vae
             )
         else:
             encoder, decoder, enc_shape = fc_autoencoder(
-<<<<<<< HEAD
-                input_shape,
-                ARGS.ae_channels,
-                encoded_dim=ARGS.ae_enc_dim,
-=======
                 input_shape, ARGS.ae_channels,
                 encoding_dim=ARGS.ae_enc_dim,
->>>>>>> 7c4dcc53
                 levels=ARGS.ae_levels,
-                vae=ARGS.vae,
+                vae=ARGS.vae
             )
 
         if ARGS.vae:
