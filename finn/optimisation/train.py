"""Main training file"""
import time
from pathlib import Path

import torch
import torch.nn as nn
import wandb
from torch.utils.data import DataLoader
from torchvision.utils import save_image

from finn.data import DatasetTriplet
from finn.models import AutoEncoder
from finn.models.autoencoder import VAE
from finn.models.configs import conv_autoencoder, fc_autoencoder
from finn.models.configs.classifiers import fc_net, linear_disciminator, mp_32x32_net
from finn.models.factory import build_fc_inn, build_conv_inn, build_discriminator
from finn.models.inn import PartitionedInn, PartitionedAeInn
from finn.utils import utils
from .loss import grad_reverse, PixelCrossEntropy
from .utils import get_data_dim, log_images

NDECS = 0
ARGS = None
LOGGER = None


def save_model(save_dir, inn, discriminator) -> str:
    filename = save_dir / "checkpt.pth"
    save_dict = {
        "ARGS": ARGS,
        "model": inn.state_dict(),
        "discriminator": discriminator.state_dict(),
    }

    torch.save(save_dict, filename)

    return filename


def restore_model(filename, model, discriminator):
    checkpt = torch.load(filename, map_location=lambda storage, loc: storage)
    model.load_state_dict(checkpt["model"])
    discriminator.load_state_dict(checkpt["discriminator"])

    return model, discriminator


def train(inn, discriminator, dataloader, epoch: int) -> int:
    inn.train()
    inn.eval()

    total_loss_meter = utils.AverageMeter()
    log_prob_meter = utils.AverageMeter()
    disc_loss_meter = utils.AverageMeter()

    time_meter = utils.AverageMeter()
    start_epoch_time = time.time()
    end = start_epoch_time
    start_itr = start = epoch * len(dataloader)
    for itr, (x, s, y) in enumerate(dataloader, start=start_itr):

        x, s, y = to_device(x, s, y)

        enc, nll = inn.routine(x)

        enc_y, enc_s = inn.split_encoding(enc)

        if ARGS.train_on_recon:
            enc_y_m = torch.cat([enc_y, torch.zeros_like(enc_s)], dim=1)
            enc_y = inn.invert(enc_y_m).clamp(min=0, max=1)

        enc_y = grad_reverse(enc_y)
        disc_loss, disc_acc = discriminator.routine(enc_y, s)

        nll *= ARGS.nll_weight

        pred_s_weight = 0 if itr < ARGS.warmup_steps else ARGS.pred_s_weight

        disc_loss *= pred_s_weight

        loss = nll + disc_loss

        inn.zero_grad()
        discriminator.zero_grad()
        loss.backward()
        inn.step()
        discriminator.step()

        total_loss_meter.update(loss.item())
        log_prob_meter.update(nll.item())
        disc_loss_meter.update(disc_loss.item())

        time_meter.update(time.time() - end)

        wandb.log({"Loss NLL": nll.item()}, step=itr)
        wandb.log({"Loss Adversarial": disc_loss.item()}, step=itr)
        end = time.time()

        if itr % 50 == 0:
            with torch.set_grad_enabled(False):
<<<<<<< HEAD
=======
                log_images(x, "original_x", step=itr)
>>>>>>> 2ab8a47d

                z = inn(x[:64])

                recon_all, recon_y, recon_s = inn.decode(z, partials=True)

<<<<<<< HEAD
                log_images(SUMMARY, x[:64], "original_x")
                log_images(SUMMARY, recon_all, "reconstruction_all")
                log_images(SUMMARY, recon_y, "reconstruction_y")
                log_images(SUMMARY, recon_s, "reconstruction_s")
=======
                log_images(recon_all, "reconstruction_all", step=itr)
                log_images(recon_y, "reconstruction_y", step=itr)
                log_images(recon_s, "reconstruction_s", step=itr)
>>>>>>> 2ab8a47d

    time_for_epoch = time.time() - start_epoch_time
    LOGGER.info(
        "[TRN] Epoch {:04d} | Duration: {:.3g}s | Batches/s: {:.4g} | "
        "Loss NLL: {:.5g} | Loss Adv: {:.5g} ({:.5g})",
        epoch,
        time_for_epoch,
        1 / time_meter.avg,
        log_prob_meter.avg,
        disc_loss_meter.avg,
        total_loss_meter.avg,
    )
    return itr


def validate(inn, discriminator, val_loader, itr):
    inn.eval()
    with torch.no_grad():
        loss_meter = utils.AverageMeter()
        for x_val, s_val, y_val in val_loader:

            x_val, s_val, y_val = to_device(x_val, s_val, y_val)

            enc, nll = inn.routine(x_val)
            enc_y, enc_s = inn.split_encoding(enc)

            if ARGS.train_on_recon:
                enc_y = torch.cat([enc_y, torch.zeros_like(enc_s)], dim=1)
                enc_y = inn.invert(enc_y).clamp(min=0, max=1)

            enc_y = grad_reverse(enc_y)

            disc_loss, acc = discriminator.routine(enc_y, s_val)

            nll *= ARGS.nll_weight
            disc_loss *= ARGS.pred_s_weight

            loss = nll + disc_loss

            loss_meter.update(loss.item(), n=x_val.size(0))

    wandb.log({"Loss": loss_meter.avg}, step=itr)

    if ARGS.dataset == "cmnist":
        z = inn(x_val[:64])
        recon_all, recon_y, recon_s = inn.decode(z, partials=True)
        log_images(x_val, "original_x", prefix="test", step=itr)
        log_images(recon_all, "reconstruction_all", prefix="test", step=itr)
        log_images(recon_y, "reconstruction_y", prefix="test", step=itr)
        log_images(recon_s, "reconstruction_s", prefix="test", step=itr)
    else:
        z = inn(x_val[:1000])
        recon_all, recon_y, recon_s = inn.decode(z, partials=True)
        log_images(x_val, "original_x", prefix="test", step=itr)
        log_images(recon_y, "reconstruction_yn", prefix="test", step=itr)
        log_images(recon_s, "reconstruction_yn", prefix="test", step=itr)
        x_recon = inn(inn(x_val), reverse=True)
        x_diff = (x_recon - x_val).abs().mean().item()
        print(f"MAE of x and reconstructed x: {x_diff}")
        wandb.log({"reconstruction MAE": x_diff}, step=itr)

    return loss_meter.avg


def to_device(*tensors):
    """Place tensors on the correct device and set type to float32"""
    moved = [tensor.to(ARGS.device, non_blocking=True) for tensor in tensors]
    if len(moved) == 1:
        return moved[0]
    return tuple(moved)


def main(args, datasets, metric_callback):
    """Main function

    Args:
        args: commandline arguments
        datasets: a Dataset object
        metric_callback: a function that computes metrics

    Returns:
        the trained model
    """
    assert isinstance(datasets, DatasetTriplet)
    # ==== initialize globals ====
    global ARGS, LOGGER
    ARGS = args

    wandb.init(
        project="nosinn",
        # sync_tensorboard=True,
        config=vars(ARGS),
    )
    # wandb.tensorboard.patch(save=False, pytorch=True)

    save_dir = Path(ARGS.save) / str(time.time())
    save_dir.mkdir(parents=True, exist_ok=True)

    LOGGER = utils.get_logger(logpath=save_dir / "logs", filepath=Path(__file__).resolve())
    LOGGER.info(ARGS)
    LOGGER.info("Save directory: {}", save_dir.resolve())
    # ==== check GPU ====
    ARGS.device = torch.device(
        f"cuda:{ARGS.gpu}" if (torch.cuda.is_available() and not ARGS.gpu < 0) else "cpu"
    )
    LOGGER.info("{} GPUs available. Using GPU {}", torch.cuda.device_count(), ARGS.gpu)

    # ==== construct dataset ====
    ARGS.test_batch_size = ARGS.test_batch_size if ARGS.test_batch_size else ARGS.batch_size
    train_loader = DataLoader(datasets.pretrain, shuffle=True, batch_size=ARGS.batch_size)
    val_loader = DataLoader(datasets.task_train, shuffle=False, batch_size=ARGS.test_batch_size)

    # ==== construct networks ====
    input_shape = get_data_dim(train_loader)
    is_image_data = len(input_shape) > 2

    optimizer_args = {"lr": args.lr, "weight_decay": args.weight_decay}
    feature_groups = None
    if hasattr(datasets.pretrain, "feature_groups"):
        feature_groups = datasets.pretrain.feature_groups

    # Model constructors and arguments
    if is_image_data:
        inn_fn = build_conv_inn
        if args.train_on_recon:
            disc_fn = mp_32x32_net
            disc_kwargs = {"use_bn": not ARGS.spectral_norm}
        else:
            disc_fn = linear_disciminator
            disc_kwargs = {
                "hidden_channels": ARGS.disc_channels,
                "num_blocks": ARGS.disc_depth,
                "use_bn": not ARGS.spectral_norm,
            }
    else:
        inn_fn = build_fc_inn
        disc_fn = fc_net
        disc_kwargs = {"hidden_dims": args.disc_hidden_dims}

    #  Model arguments
    inn_kwargs = {"args": args, "optimizer_args": optimizer_args, "feature_groups": feature_groups}

    # Initialise INN
    if ARGS.autoencode:

        if is_image_data:
            decoding_dim = input_shape[0] * 256 if args.ae_loss == "ce" else input_shape[0]
            encoder, decoder, enc_shape = conv_autoencoder(
                input_shape,
                ARGS.ae_channels,
                encoding_dim=ARGS.ae_enc_dim,
                decoding_dim=decoding_dim,
                levels=ARGS.ae_levels,
                vae=ARGS.vae,
            )
        else:
            encoder, decoder, enc_shape = fc_autoencoder(
                input_shape,
                ARGS.ae_channels,
                encoding_dim=ARGS.ae_enc_dim,
                levels=ARGS.ae_levels,
                vae=ARGS.vae,
            )

        if ARGS.vae:
            autoencoder = VAE(encoder=encoder, decoder=decoder, kl_weight=ARGS.kl_weight)
        else:
            autoencoder = AutoEncoder(encoder=encoder, decoder=decoder)

        inn_kwargs["input_shape"] = enc_shape
        inn_kwargs["autoencoder"] = autoencoder
        inn_kwargs["model"] = inn_fn(args, inn_kwargs["input_shape"])

        inn = PartitionedAeInn(**inn_kwargs)
        inn.to(args.device)

        if ARGS.ae_loss == "l1":
            ae_loss_fn = nn.L1Loss(reduction="sum")
        elif ARGS.ae_loss == "l2":
            ae_loss_fn = nn.MSELoss(reduction="sum")
        elif ARGS.ae_loss == "huber":
            ae_loss_fn = nn.SmoothL1Loss(reduction="sum")
        elif ARGS.ae_loss == "ce":
            ae_loss_fn = PixelCrossEntropy(reduction="sum")
        else:
            raise ValueError(f"{ARGS.ae_loss} is an invalid reconstruction loss")

        inn.fit_ae(train_loader, epochs=ARGS.ae_epochs, device=ARGS.device, loss_fn=ae_loss_fn)
    else:
        inn_kwargs["input_shape"] = input_shape
        inn_kwargs["model"] = inn_fn(args, input_shape)
        inn = PartitionedInn(**inn_kwargs)
        inn.to(args.device)

    print(f"zs dim: {inn.zs_dim}")
    print(f"zy dim: {inn.zy_dim}")
    # Initialise Discriminator
    dis_optimizer_kwargs = {"lr": args.disc_lr}
    discriminator = build_discriminator(
        args,
        inn_kwargs["input_shape"],
        frac_enc=1 - args.zs_frac,
        model_fn=disc_fn,
        model_kwargs=disc_kwargs,
        optimizer_kwargs=dis_optimizer_kwargs,
    )
    discriminator.to(args.device)

    if ARGS.spectral_norm:

        def spectral_norm(m):
            if hasattr(m, "weight"):
                return torch.nn.utils.spectral_norm(m)

        inn.apply(spectral_norm)
        discriminator.apply(spectral_norm)

    # Save initial parameters
    save_model(save_dir=save_dir, inn=inn, discriminator=discriminator)

    # Resume from checkpoint
    if ARGS.resume is not None:
        inn, discriminator = restore_model(ARGS.resume, inn, discriminator)
        metric_callback(ARGS, wandb, inn, discriminator, datasets, check_originals=False)
        return

    # Logging
    # wandb.set_model_graph(str(inn))
    LOGGER.info("Number of trainable parameters: {}", utils.count_parameters(inn))

    best_loss = float("inf")
    n_vals_without_improvement = 0

    # Train INN for N epochs
    for epoch in range(ARGS.epochs):
        if n_vals_without_improvement > ARGS.early_stopping > 0:
            break

        itr = train(inn, discriminator, train_loader, epoch)

        if epoch % ARGS.val_freq == 0 and epoch != 0:
            val_loss = validate(inn, discriminator, val_loader, itr)
            if args.super_val:
                metric_callback(ARGS, model=inn, data=datasets, step=itr)

            if val_loss < best_loss:
                best_loss = val_loss
                save_model(save_dir=save_dir, inn=inn, discriminator=discriminator)
                n_vals_without_improvement = 0
            else:
                n_vals_without_improvement += 1

            LOGGER.info(
                "[VAL] Epoch {:04d} | Val Loss {:.6f} | "
                "No improvement during validation: {:02d}",
                epoch,
                val_loss,
                n_vals_without_improvement,
            )

    LOGGER.info("Training has finished.")
    inn, discriminator = restore_model(save_dir / "checkpt.pth", inn, discriminator)
    metric_callback(ARGS, model=inn, data=datasets, save_to_csv=Path(ARGS.save), step=itr)
    save_model(save_dir=save_dir, inn=inn, discriminator=discriminator)
    inn.eval()


if __name__ == "__main__":
    print("This file cannot be run directly.")<|MERGE_RESOLUTION|>--- conflicted
+++ resolved
@@ -98,25 +98,15 @@
 
         if itr % 50 == 0:
             with torch.set_grad_enabled(False):
-<<<<<<< HEAD
-=======
                 log_images(x, "original_x", step=itr)
->>>>>>> 2ab8a47d
 
                 z = inn(x[:64])
 
                 recon_all, recon_y, recon_s = inn.decode(z, partials=True)
-
-<<<<<<< HEAD
-                log_images(SUMMARY, x[:64], "original_x")
-                log_images(SUMMARY, recon_all, "reconstruction_all")
-                log_images(SUMMARY, recon_y, "reconstruction_y")
-                log_images(SUMMARY, recon_s, "reconstruction_s")
-=======
+                
                 log_images(recon_all, "reconstruction_all", step=itr)
                 log_images(recon_y, "reconstruction_y", step=itr)
                 log_images(recon_s, "reconstruction_s", step=itr)
->>>>>>> 2ab8a47d
 
     time_for_epoch = time.time() - start_epoch_time
     LOGGER.info(
