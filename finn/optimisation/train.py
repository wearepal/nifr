"""Main training file"""
import time
from pathlib import Path

import torch
import torch.nn as nn
from comet_ml import Experiment
from torch.utils.data import DataLoader

from finn.data import DatasetTriplet
from finn.models import AutoEncoder
from finn.models.configs import conv_autoencoder, fc_autoencoder
from finn.models.configs.classifiers import fc_net, linear_disciminator, mp_32x32_net
from finn.models.factory import build_fc_inn, build_conv_inn, build_discriminator
from finn.models.inn import PartitionedInn, PartitionedAeInn
from finn.utils import utils
from .loss import grad_reverse
from .utils import get_data_dim, log_images

NDECS = 0
ARGS = None
LOGGER = None
SUMMARY = None


def save_model(save_dir, inn, discriminator) -> str:
    filename = save_dir / "checkpt.pth"
    save_dict = {
        "ARGS": ARGS,
        "model": inn.state_dict(),
        "discriminator": discriminator.state_dict(),
    }

    torch.save(save_dict, filename)

    return filename


def restore_model(filename, model, discriminator):
    checkpt = torch.load(filename, map_location=lambda storage, loc: storage)
    model.load_state_dict(checkpt["model"])
    discriminator.load_state_dict(checkpt["discriminator"])

    return model, discriminator


def train(inn, discriminator, dataloader, epoch):
    inn.train()

    total_loss_meter = utils.AverageMeter()
    log_prob_meter = utils.AverageMeter()
    disc_loss_meter = utils.AverageMeter()

    time_meter = utils.AverageMeter()
    start_epoch_time = time.time()
    end = start_epoch_time
    start_itr = start = epoch * len(dataloader)
    for itr, (x, s, y) in enumerate(dataloader, start=start_itr):

        x, s, y = to_device(x, s, y)

        enc, nll = inn.routine(x)

        enc_y, enc_s = inn.split_encoding(enc)
<<<<<<< HEAD

        if ARGS.train_on_recon:
            enc_y_m = torch.cat([enc_y, torch.zeros_like(enc_s)], dim=1)
            enc_y = inn.invert(enc_y_m).clamp(min=0, max=1)
=======

        enc_y = torch.cat([enc_y, torch.zeros_like(enc_s)], dim=1)

        if ARGS.train_on_recon:
            enc_y = inn.invert(enc_y)
>>>>>>> ca381d1b

        enc_y = grad_reverse(enc_y)
        disc_loss, disc_acc = discriminator.routine(enc_y, s)

        nll *= ARGS.nll_weight

        pred_s_weight = ARGS.pred_s_weight
        if ARGS.warmup_steps:
            pred_s_weight = min(
                (itr / ARGS.warmup_steps) * pred_s_weight, pred_s_weight
            )

        disc_loss *= pred_s_weight

        loss = nll + disc_loss

        inn.zero_grad()
        discriminator.zero_grad()
        loss.backward()
        inn.step()
        discriminator.step()

        total_loss_meter.update(loss.item())
        log_prob_meter.update(nll.item())
        disc_loss_meter.update(disc_loss.item())

        time_meter.update(time.time() - end)

        SUMMARY.set_step(itr)
        SUMMARY.log_metric("Loss NLL", nll.item())
        SUMMARY.log_metric("Loss Adversarial", disc_loss.item())
        end = time.time()

        if itr % 50 == 0:
            with torch.set_grad_enabled(False):
                log_images(SUMMARY, x, "original_x")

                z = inn(x[:64])

                recon_all, recon_y, recon_s = inn.decode(z, partials=True)

                log_images(SUMMARY, recon_all, "reconstruction_all")
                log_images(SUMMARY, recon_y, "reconstruction_y")
                log_images(SUMMARY, recon_s, "reconstruction_s")

    time_for_epoch = time.time() - start_epoch_time
    LOGGER.info(
        "[TRN] Epoch {:04d} | Duration: {:.3g}s | Batches/s: {:.4g} | "
        "Loss NLL: {:.5g} | Loss Adv: {:.5g} ({:.5g})",
        epoch,
        time_for_epoch,
        1 / time_meter.avg,
        log_prob_meter.avg,
        disc_loss_meter.avg,
        total_loss_meter.avg,
    )


def validate(inn, discriminator, val_loader):
    inn.eval()
    with torch.no_grad():
        loss_meter = utils.AverageMeter()
        for x_val, s_val, y_val in val_loader:

            x_val, s_val, y_val = to_device(x_val, s_val, y_val)

            enc, nll = inn.routine(x_val)
            enc_y, enc_s = inn.split_encoding(enc)

<<<<<<< HEAD
            if ARGS.train_on_recon:
                enc_y = torch.cat([enc_y, torch.zeros_like(enc_s)], dim=1)
=======
            enc_y = torch.cat([enc_y, torch.zeros_like(enc_s)], dim=1)

            if ARGS.train_on_recon:
>>>>>>> ca381d1b
                enc_y = inn.invert(enc_y)

            enc_y = grad_reverse(enc_y)

            disc_loss, acc = discriminator.routine(enc_y, s_val)

            nll *= ARGS.nll_weight
            disc_loss *= ARGS.pred_s_weight

            loss = nll + disc_loss

            loss_meter.update(loss.item(), n=x_val.size(0))

    SUMMARY.log_metric("Loss", loss_meter.avg)

    if ARGS.dataset == "cmnist":
        z = inn(x_val[:64])
        recon_all, recon_y, recon_s = inn.decode(z, partials=True)
        log_images(SUMMARY, x_val, "original_x", prefix="test")
        log_images(SUMMARY, recon_all, "reconstruction_all", prefix="test")
        log_images(SUMMARY, recon_y, "reconstruction_y", prefix="test")
        log_images(SUMMARY, recon_s, "reconstruction_s", prefix="test")
    else:
        z = inn(x_val[:1000])
        recon_all, recon_y, recon_s = inn.decode(z, partials=True)
        log_images(SUMMARY, x_val, "original_x", prefix="test")
        log_images(SUMMARY, recon_y, "reconstruction_yn", prefix="test")
        log_images(SUMMARY, recon_s, "reconstruction_yn", prefix="test")
        x_recon = inn(inn(x_val), reverse=True)
        x_diff = (x_recon - x_val).abs().mean().item()
        print(f"MAE of x and reconstructed x: {x_diff}")
        SUMMARY.log_metric("reconstruction MAE", x_diff)

    return loss_meter.avg


def to_device(*tensors):
    """Place tensors on the correct device and set type to float32"""
    moved = [tensor.to(ARGS.device, non_blocking=True) for tensor in tensors]
    if len(moved) == 1:
        return moved[0]
    return tuple(moved)


def main(args, datasets, metric_callback):
    """Main function

    Args:
        args: commandline arguments
        datasets: a Dataset object
        metric_callback: a function that computes metrics

    Returns:
        the trained model
    """
    assert isinstance(datasets, DatasetTriplet)
    # ==== initialize globals ====
    global ARGS, LOGGER, SUMMARY
    ARGS = args

    SUMMARY = Experiment(
        api_key="Mf1iuvHn2IxBGWnBYbnOqG23h",
        project_name="finn",
        workspace="olliethomas",
        disabled=not ARGS.use_comet,
        parse_args=False,
    )
    SUMMARY.disable_mp()
    SUMMARY.log_parameters(vars(ARGS))
    SUMMARY.log_dataset_info(name=ARGS.dataset)

    save_dir = Path(ARGS.save) / str(time.time())
    save_dir.mkdir(parents=True, exist_ok=True)

    LOGGER = utils.get_logger(
        logpath=save_dir / "logs", filepath=Path(__file__).resolve()
    )
    LOGGER.info(ARGS)
    LOGGER.info("Save directory: {}", save_dir.resolve())
    # ==== check GPU ====
    ARGS.device = torch.device(
        f"cuda:{ARGS.gpu}"
        if (torch.cuda.is_available() and not ARGS.gpu < 0)
        else "cpu"
    )
    LOGGER.info("{} GPUs available. Using GPU {}", torch.cuda.device_count(), ARGS.gpu)

    # ==== construct dataset ====
    ARGS.test_batch_size = (
        ARGS.test_batch_size if ARGS.test_batch_size else ARGS.batch_size
    )
    train_loader = DataLoader(
        datasets.pretrain, shuffle=True, batch_size=ARGS.batch_size
    )
    val_loader = DataLoader(
        datasets.task_train, shuffle=False, batch_size=ARGS.test_batch_size
    )

    # ==== construct networks ====
    input_shape = get_data_dim(train_loader)
    is_image_data = len(input_shape) > 2

    optimizer_args = {"lr": args.lr, "weight_decay": args.weight_decay}
    feature_groups = None
    if hasattr(datasets.pretrain, "feature_groups"):
        feature_groups = datasets.pretrain.feature_groups

<<<<<<< HEAD
    # Model constructors and arguments
    if is_image_data:
        inn_fn = build_conv_inn
=======
    Module = PartitionedInn
    if len(input_shape) > 2:
        inn = build_conv_inn(args, input_shape[0])
>>>>>>> ca381d1b
        if args.train_on_recon:
            disc_fn = mp_32x32_net
            disc_kwargs = {"use_bn": not ARGS.spectral_norm}
        else:
            disc_fn = linear_disciminator
            disc_kwargs = {
                "hidden_channels": ARGS.disc_channels,
                "num_blocks": ARGS.disc_depth,
                "use_bn": not ARGS.spectral_norm,
            }
    else:
        inn_fn = build_fc_inn
        disc_fn = fc_net
        disc_kwargs = {"hidden_dims": args.disc_hidden_dims}

    #  Model arguments
    inn_kwargs = {
        "args": args,
        "optimizer_args": optimizer_args,
        "feature_groups": feature_groups,
    }

    # Initialise INN
    if ARGS.autoencode:
        if is_image_data:
            encoder, decoder, enc_shape = conv_autoencoder(
                input_shape,
                ARGS.ae_channels,
                encoded_dim=ARGS.ae_enc_dim,
                levels=ARGS.ae_levels,
            )
        else:
            encoder, decoder, enc_shape = fc_autoencoder(
                input_shape,
                ARGS.ae_channels,
                encoded_dim=ARGS.ae_enc_dim,
                levels=ARGS.ae_levels,
            )
        autoencoder = AutoEncoder(encoder=encoder, decoder=decoder)

        inn_kwargs["input_shape"] = enc_shape
        inn_kwargs["autoencoder"] = autoencoder
        inn_kwargs["model"] = inn_fn(args, inn_kwargs["input_shape"])

        inn = PartitionedAeInn(**inn_kwargs)
        inn.to(args.device)

        if ARGS.ae_loss == "l1":
            ae_loss_fn = nn.L1Loss()
        elif ARGS.ae_loss == "l2":
            ae_loss_fn = nn.MSELoss()
        elif ARGS.ae_loss == "huber":
            ae_loss_fn = nn.SmoothL1Loss()
        else:
            raise ValueError(f"{ARGS.ae_loss} is an invalid reconstruction loss")

        inn.fit_ae(
            train_loader, epochs=ARGS.ae_epochs, device=ARGS.device, loss_fn=ae_loss_fn
        )
    else:
        inn_kwargs["input_shape"] = input_shape
        inn_kwargs["model"] = inn_fn(args, input_shape)
        inn = PartitionedInn(**inn_kwargs)
        inn.to(args.device)

    # Initialise Discriminator
    dis_optimizer_kwargs = {"lr": args.disc_lr}
    discriminator = build_discriminator(
        args,
        inn_kwargs["input_shape"],
        frac_enc=1 - args.zs_frac,
        model_fn=disc_fn,
        model_kwargs=disc_kwargs,
        optimizer_kwargs=dis_optimizer_kwargs,
    )
    discriminator.to(args.device)

    if ARGS.spectral_norm:
<<<<<<< HEAD

        def spectral_norm(m):
            if hasattr(m, "weight"):
                return torch.nn.utils.spectral_norm(m)

        inn.apply(spectral_norm)
        discriminator.apply(spectral_norm)
=======
        def spectral_norm(m):
            if hasattr(m, "weight"):
                return torch.nn.utils.spectral_norm(m)
        inn.apply(spectral_norm)
>>>>>>> ca381d1b

    # Save initial parameters
    save_model(save_dir=save_dir, inn=inn, discriminator=discriminator)

    # Resume from checkpoint
    if ARGS.resume is not None:
        inn, discriminator = restore_model(ARGS.resume, inn, discriminator)
        metric_callback(
            ARGS, SUMMARY, inn, discriminator, datasets, check_originals=False
        )
        return

    # Logging
    SUMMARY.set_model_graph(str(inn))
    LOGGER.info("Number of trainable parameters: {}", utils.count_parameters(inn))

    best_loss = float("inf")
    n_vals_without_improvement = 0

    # Train INN for N epochs
    for epoch in range(ARGS.epochs):
        if n_vals_without_improvement > ARGS.early_stopping > 0:
            break

        with SUMMARY.train():
            train(inn, discriminator, train_loader, epoch)

        if epoch % ARGS.val_freq == 0 and epoch != 0:
            with SUMMARY.test():
                val_loss = validate(inn, discriminator, val_loader)
                if args.super_val:
                    metric_callback(ARGS, experiment=SUMMARY, model=inn, data=datasets)

                if val_loss < best_loss:
                    best_loss = val_loss
                    save_model(save_dir=save_dir, inn=inn, discriminator=discriminator)
                    n_vals_without_improvement = 0
                else:
                    n_vals_without_improvement += 1

                LOGGER.info(
                    "[VAL] Epoch {:04d} | Val Loss {:.6f} | "
                    "No improvement during validation: {:02d}",
                    epoch,
                    val_loss,
                    n_vals_without_improvement,
                )

    LOGGER.info("Training has finished.")
    inn, discriminator = restore_model(save_dir / "checkpt.pth", inn, discriminator)
    metric_callback(ARGS, experiment=SUMMARY, model=inn, data=datasets)
    save_model(save_dir=save_dir, inn=inn, discriminator=discriminator)
    inn.eval()


if __name__ == "__main__":
    print("This file cannot be run directly.")<|MERGE_RESOLUTION|>--- conflicted
+++ resolved
@@ -62,18 +62,10 @@
         enc, nll = inn.routine(x)
 
         enc_y, enc_s = inn.split_encoding(enc)
-<<<<<<< HEAD
 
         if ARGS.train_on_recon:
             enc_y_m = torch.cat([enc_y, torch.zeros_like(enc_s)], dim=1)
             enc_y = inn.invert(enc_y_m).clamp(min=0, max=1)
-=======
-
-        enc_y = torch.cat([enc_y, torch.zeros_like(enc_s)], dim=1)
-
-        if ARGS.train_on_recon:
-            enc_y = inn.invert(enc_y)
->>>>>>> ca381d1b
 
         enc_y = grad_reverse(enc_y)
         disc_loss, disc_acc = discriminator.routine(enc_y, s)
@@ -143,15 +135,9 @@
             enc, nll = inn.routine(x_val)
             enc_y, enc_s = inn.split_encoding(enc)
 
-<<<<<<< HEAD
             if ARGS.train_on_recon:
                 enc_y = torch.cat([enc_y, torch.zeros_like(enc_s)], dim=1)
-=======
-            enc_y = torch.cat([enc_y, torch.zeros_like(enc_s)], dim=1)
-
-            if ARGS.train_on_recon:
->>>>>>> ca381d1b
-                enc_y = inn.invert(enc_y)
+                enc_y = inn.invert(enc_y).clamp(min=0, max=1)
 
             enc_y = grad_reverse(enc_y)
 
@@ -258,15 +244,9 @@
     if hasattr(datasets.pretrain, "feature_groups"):
         feature_groups = datasets.pretrain.feature_groups
 
-<<<<<<< HEAD
     # Model constructors and arguments
     if is_image_data:
         inn_fn = build_conv_inn
-=======
-    Module = PartitionedInn
-    if len(input_shape) > 2:
-        inn = build_conv_inn(args, input_shape[0])
->>>>>>> ca381d1b
         if args.train_on_recon:
             disc_fn = mp_32x32_net
             disc_kwargs = {"use_bn": not ARGS.spectral_norm}
@@ -345,7 +325,6 @@
     discriminator.to(args.device)
 
     if ARGS.spectral_norm:
-<<<<<<< HEAD
 
         def spectral_norm(m):
             if hasattr(m, "weight"):
@@ -353,12 +332,6 @@
 
         inn.apply(spectral_norm)
         discriminator.apply(spectral_norm)
-=======
-        def spectral_norm(m):
-            if hasattr(m, "weight"):
-                return torch.nn.utils.spectral_norm(m)
-        inn.apply(spectral_norm)
->>>>>>> ca381d1b
 
     # Save initial parameters
     save_model(save_dir=save_dir, inn=inn, discriminator=discriminator)
