import argparse
from collections import OrderedDict
from functools import partial
import numpy as np
import pandas as pd
import torch

import torch.nn.functional as F
from ethicml.algorithms.utils import DataTuple
from ethicml.data import Adult
from torch import nn
from torch.utils.data import DataLoader, TensorDataset
from torch.utils.data.dataset import random_split
import torchvision
from tqdm import tqdm
from itertools import groupby

from finn.models import MnistConvClassifier
from finn.data import pytorch_data_to_dataframe
from finn import layers
from finn.utils.meta import make_functional
from finn.utils.metrics import pearsons_corr


def parse_arguments(raw_args=None):
    parser = argparse.ArgumentParser()
    parser.add_argument('--dataset', choices=['adult', 'cmnist'], default='cmnist')
    parser.add_argument('--data-pcnt', type=restricted_float, metavar='P', default=1.0,
                        help="data %% should be a real value > 0, and up to 1")
    parser.add_argument('--add-sampling-bias', type=eval, default=False, choices=[True, False],
                        help='if True, a sampling bias is added to the data')
    parser.add_argument('--task-mixing-factor', type=float, metavar='P', default=0.0,
                        help='How much of meta train should be mixed into task train?')

    # Colored MNIST settings
    parser.add_argument('--scale', type=float, default=0.02)
    parser.add_argument('--cspace', type=str, default='rgb', choices=['rgb', 'hsv'])
    parser.add_argument('-bg', '--background', type=eval, default=False, choices=[True, False])
    parser.add_argument('--black', type=eval, default=True, choices=[True, False])
    parser.add_argument('--binarize', type=eval, default=True, choices=[True, False])
    parser.add_argument('--rotate-data', type=eval, default=False, choices=[True, False])
    parser.add_argument('--shift-data', type=eval, default=False, choices=[True, False])

    parser.add_argument('--prior-dist', type=str, default='normal', choices=['logistic', 'normal'])
    parser.add_argument('--root', type=str, default="data")

    parser.add_argument('--depth', type=int, default=10)
    parser.add_argument('--dims', type=str, default="100-100")
    parser.add_argument('--glow', type=eval, default=True, choices=[True, False])
    parser.add_argument('--batch-norm', type=eval, default=True, choices=[True, False])
    parser.add_argument('--bn-lag', type=float, default=0)
    parser.add_argument('--inv-disc', type=eval, default=False, choices=[True, False])
    parser.add_argument('--inv-disc-depth', type=int, default=2)
    parser.add_argument('--nn-disc', default='conv', choices=['conv', 'linear'])
    parser.add_argument('--disc-hidden-dims', type=int, default=256)

    parser.add_argument('--early-stopping', type=int, default=30)
    parser.add_argument('--epochs', type=int, default=250)
    parser.add_argument('--batch-size', type=int, default=1000)
    parser.add_argument('--test-batch-size', type=int, default=None)
    parser.add_argument('--lr', type=float, default=3e-4)
    parser.add_argument('--disc-lr', type=float, default=3e-4)
    parser.add_argument('--weight-decay', type=float, default=0)
    parser.add_argument('--seed', type=int, default=42)
    parser.add_argument('--data-split-seed', type=int, default=888)

    parser.add_argument('--resume', type=str, default=None)
    parser.add_argument('--save', type=str, default='experiments/finn')
    parser.add_argument('--evaluate', action='store_true')
    parser.add_argument('--super-val', type=eval, default=False, choices=[True, False],
                        help='Train classifier on encodings as part of validation step.')
    parser.add_argument('--val-freq', type=int, default=4)
    parser.add_argument('--log-freq', type=int, default=10)

    parser.add_argument('--zs-frac', type=float, default=0.33)
    parser.add_argument('--zy-frac', type=float, default=0.33)

    parser.add_argument('--warmup-steps', type=int, default=0)
    parser.add_argument('--log-px-weight', type=float, default=1.e-3)
    parser.add_argument('-pyzyw', '--pred-y-weight', type=float, default=0.)
    parser.add_argument('-pszyw', '--pred-s-from-zy-weight', type=float, default=1.)
    parser.add_argument('-pszsw', '--pred-s-from-zs-weight', type=float, default=0.)
    parser.add_argument('-elw', '--entropy-loss-weight', type=float, default=0.,
                        help='Weight of the entropy loss for the adversarial discriminator')
    parser.add_argument('--use-s', type=eval, default=False, choices=[True, False],
                        help='Use s as input (if s is a separate feature)')
    parser.add_argument('--spectral-norm', type=eval, default=True, choices=[True, False])
    # classifier parameters (for computing fairness metrics)
    parser.add_argument('--mlp-clf', type=eval, default=False, choices=[True, False])
    parser.add_argument('--clf-epochs', type=int, metavar='N', default=50)
    parser.add_argument('--clf-early-stopping', type=int, metavar='N', default=20)
    parser.add_argument('--clf-val-ratio', type=float, metavar='R', default=0.2)
    parser.add_argument('--clf-reg-weight', type=float, metavar='R', default=1.e-7)

    parser.add_argument('--gpu', type=int, default=0, help='Which GPU to use (if available)')
    parser.add_argument('--use-comet', type=eval, default=False, choices=[True, False],
                        help='whether to use the comet.ml logging')
    parser.add_argument('--gamma', type=float, default=0.95,
                        help='Gamma value for Exponential Learning Rate scheduler. '
                             'Value of 0.95 arbitrarily chosen.')
    parser.add_argument('--meta-learn', type=eval, default=True, choices=[True, False],
                        help='Use meta learning procedure')
    parser.add_argument('--drop-native', type=eval, default=True, choices=[True, False])
<<<<<<< HEAD
    parser.add_argument('--full-meta', type=eval, default=False, choices=[True, False])
    parser.add_argument('--meta-weight', type=float, metavar='R', default=1)
    parser.add_argument('--meta-epochs', type=int, default=3)
    parser.add_argument('--meta-batch-size', type=int, default=256)
    parser.add_argument('--meta-weight-decay', type=float, default=1e-1)
    parser.add_argument('--fast-lr', type=float, default=1.e-3)
=======
    parser.add_argument('--eff-comb', type=eval, default=True, choices=[True, False])
    parser.add_argument('--task-pcnt', type=float, default=0.2)
    parser.add_argument('--meta-pcnt', type=float, default=0.4)

>>>>>>> 42ce1c08

    return parser.parse_args(raw_args)


def restricted_float(x):
    x = float(x)
    if x <= 0.0 or x > 1.0:
        raise argparse.ArgumentTypeError("%r not in range [0.0, 1.0]"%(x,))
    return x


def find(value, value_list):
    result_list = [[i for i, val in enumerate(value.new_tensor(value_list)) if (s_i == val).all()] for s_i in value]
    return torch.tensor(result_list).flatten(start_dim=1)


def train_classifier(args, model, optimizer, train_data, use_s, pred_s):

    if not isinstance(train_data, DataLoader):
        train_data = DataLoader(train_data, batch_size=args.batch_size, shuffle=True)

    loss_fn = F.nll_loss if args.dataset == 'cmnist' else F.binary_cross_entropy
    model.train()
    for x, s, y in train_data:

        if pred_s:
            target = s
            # target = s
        else:
            target = y

        if loss_fn == F.nll_loss:
            target = target.long()

        x = x.to(args.device)
        target = target.to(args.device)

        if args.dataset == 'adult' and use_s and args.use_s:
            x = torch.cat((x, s), dim=1)
        if args.dataset == 'cmnist' and not use_s:
            x = x.mean(dim=1, keepdim=True)

        optimizer.zero_grad()
        preds = model(x)

        loss = loss_fn(preds, target, reduction='mean')

        loss.backward()
        optimizer.step()


def validate_classifier(args, model, val_data, use_s, pred_s):
    if not isinstance(val_data, DataLoader):
        val_data = DataLoader(val_data, shuffle=False, batch_size=args.test_batch_size)

    loss_fn = F.nll_loss if args.dataset == 'cmnist' else F.binary_cross_entropy

    with torch.no_grad():
        model.eval()
        val_loss = 0
        acc = 0
        for x, s, y in val_data:

            if pred_s:
                # TODO: do this in EthicML instead
                target = s
                # target = s
            else:
                target = y

            if loss_fn == F.nll_loss:
                target = target.long()

            x = x.to(args.device)
            target = target.to(args.device)

            if args.dataset == 'adult' and use_s and args.use_s:
                x = torch.cat((x, s), dim=1)
            if args.dataset == 'cmnist' and not use_s:
                x = x.mean(dim=1, keepdim=True)

            preds = model(x)
            val_loss += loss_fn(preds.float(), target, reduction='sum').item()

            if args.dataset == 'adult':
                acc += torch.sum(preds.round() == target).item()
            else:
                acc += torch.sum(preds.argmax(dim=1) == target).item()

        acc /= len(val_data.dataset)
        val_loss /= len(val_data.dataset)

        return val_loss, acc


def classifier_training_loop(args, model, train_data, val_data, use_s=True,
                             pred_s=False):
    train_loader = DataLoader(train_data, shuffle=True, batch_size=args.batch_size)
    val_loader = DataLoader(val_data, shuffle=False, batch_size=args.test_batch_size)

    optimizer = torch.optim.Adam(model.parameters(), lr=1.e-3)

    n_vals_without_improvement = 0

    best_acc = 0

    print("Training classifier...")
    t = tqdm(range(args.clf_epochs))  # we do it like this so we can close in manually
    for _ in t:

        if n_vals_without_improvement > args.clf_early_stopping > 0:
            t.close()  # close it manually
            break

        train_classifier(args, model, optimizer, train_loader, use_s, pred_s)
        _, acc = validate_classifier(args, model, val_loader, use_s, pred_s)

        if acc > best_acc:
            best_acc = acc
            n_vals_without_improvement = 0
        else:
            n_vals_without_improvement += 1

    return model


def train_and_evaluate_classifier(args, experiment, data, pred_s, use_s, model=None, name=None):

    # LOGGER = utils.get_logger(logpath=save_dir / 'logs', filepath=Path(__file__).resolve())
    #
    # # ==== check GPU ====
    # args.device = torch.device(f"cuda:{ARGS.gpu}" if torch.cuda.is_available() else "cpu")
    # LOGGER.info('{} GPUs available.', torch.cuda.device_count())

    # ==== construct dataset ====
    args.test_batch_size = args.test_batch_size if args.test_batch_size else args.batch_size

    train_len = int((1 - args.clf_val_ratio) * len(data))
    val_length = int(len(data) - train_len)

    lengths = [train_len, val_length]
    train_data, val_data = random_split(data, lengths=lengths)

    in_dim = 3 if use_s else 1
    model = MnistConvClassifier(in_dim) if model is None else model
    model.to(args.device)

    model = classifier_training_loop(args, model, train_data, val_data, use_s=use_s,
                                     pred_s=pred_s)

    return partial(evaluate, args=args, model=model, batch_size=args.test_batch_size,
                   device=args.device, pred_s=pred_s, use_s=use_s, experiment=experiment, name=name)


def evaluate(args, test_data, model, batch_size, device, pred_s=False, use_s=True, using_x=True, experiment=None, name=None):
    """
    Evaluate a model on a given test set and return the predictions

    :param args: Our global store
    :param test_data: evaluate gets passed around as a partial function. test_data is
                        the value that is supplied that we evaluate
    :param model: the model that we want to run the test data on
    :param batch_size:
    :param device:
    :param pred_s: whether we want to predict s (in which case set s
                    from the test_data as the target), or not
    :param use_s: Should we include S as input to the model (as well as x)
    :param using_x: are we training the model in x space or z space? If training
                    in x mark this as true, else we'll assume we're running in z space
    :return: a dataframe of predictions
    """

    test_loader = DataLoader(test_data, shuffle=False, batch_size=batch_size)

    with torch.no_grad():
        model.eval()

        # generate predictions
        all_preds = []
        all_targets = []
        for i, (x, s, y) in enumerate(test_loader):

            target = s if pred_s else y

            x = x.to(device)
            target = target.to(device)

            if args.dataset == 'adult' and use_s and args.use_s:
                x = torch.cat((x, s), dim=1)
            if args.dataset == 'cmnist' and not use_s and using_x:
                x = x.mean(dim=1, keepdim=True)
            if experiment is not None and i == 0:
                log_images(experiment, x, f"evaluation on {name}", prefix='eval')

            preds = model(x).argmax(dim=1)
            all_preds.extend(preds.detach().cpu().numpy())
            all_targets.extend(target.detach().cpu().numpy())

    return pd.DataFrame(all_preds, columns=['preds']), pd.DataFrame(all_targets, columns=['y'])


def get_data_dim(data_loader):
    x, _, _ = next(iter(data_loader))
    x_dim = x.size(1)
    x_dim_flat = np.prod(x.shape[1:]).item()

    return x_dim, x_dim_flat


def metameric_sampling(model, xzx, xzs, zs_dim):
    xzx_dim, xzs_dim = xzx.dim(), xzs.dim()

    if xzx_dim == 1 or xzx_dim == 3:
        xzx = xzx.unsqueeze(0)

    if xzs_dim == 1 or xzs_dim == 3:
        xzs = xzs.unsqueeze(0)

    zx = model(xzx)[:, zs_dim]
    zs = model(xzs)[:, zs_dim:]

    zm = torch.cat((zx, zs), dim=1)
    xm = model(zm, reverse=True)

    return xm


def log_images(experiment, image_batch, name, nsamples=64, nrows=8, monochrome=False, prefix=None):
    """Make a grid of the given images, save them in a file and log them with Comet"""
    prefix = "train_" if prefix is None else f"{prefix}_"
    images = image_batch[:nsamples]
    if monochrome:
        images = images.mean(dim=1, keepdim=True)
    # torchvision.utils.save_image(images, f'./experiments/finn/{prefix}{name}.png', nrow=nrows)
    shw = torchvision.utils.make_grid(images, nrow=nrows).clamp(0, 1).cpu()
    experiment.log_image(torchvision.transforms.functional.to_pil_image(shw), name=prefix + name)


def reconstruct(args, z, model, zero_zy=False, zero_zs=False, zero_sn=False, zero_yn=False):
    """Reconstruct the input from the representation in various different ways"""
    z_ = z.clone()
    wh = z.size(1) // (args.zs_dim + args.zy_dim + args.zn_dim)


    if zero_zy:
        if args.inv_disc:
            z_[:, (z_.size(1) - args.zy_dim * wh):][:, :args.y_dim].zero_()
        else:
            z_[:, (z_.size(1) - args.zy_dim):].zero_()
    if zero_zs:
        if args.inv_disc:
            z_[:, (args.zn_dim * wh): (z_.size(1) - (args.zy_dim * wh))][:, :args.s_dim].zero_()
        else:
            z_[:, args.zn_dim: (z_.size(1) - args.zy_dim)].zero_()
    if args.inv_disc:
        if zero_yn:
            z_[:, (z_.size(1) - args.zy_dim * wh):][:, args.y_dim:].zero_()
        if zero_sn:
            z_[:, args.zn_dim: (z_.size(1) - args.zy_dim * wh)][:, args.s_dim:].zero_()
    elif zero_sn or zero_yn:
        z_[:, :args.zn_dim].zero_()

    recon = model(z_, reverse=True)

    if args.dataset == 'adult':
        disc_feats = Adult().discrete_features
        cont_feats = Adult().continuous_features
        assert len(disc_feats) + len(cont_feats) == 101

        if args.drop_native:
            countries = [col for col in disc_feats if (col.startswith('nat') and col != "native-country_United-States")]
            disc_feats = [col for col in disc_feats if col not in countries]
            disc_feats += ["native-country_not_United-States"]
            disc_feats = sorted(disc_feats)
            assert len(disc_feats) + len(cont_feats) == 62

        feats = disc_feats+cont_feats

        def _add_output_layer(feature_group, dataset) -> nn.Sequential:
            n_dims = len(feature_group)
            categorical = n_dims > 1 or feature_group[
                0] not in dataset.continuous_features  # feature is categorical if it has more than 1 possible output

            if categorical:
                layer = _OneHotEncoder(n_dims)
            else:
                layer = layers.Identity()

            return layer

        grouped_features = [list(group) for key, group in groupby(feats, lambda x: x.split('_')[0])]
        output_layers = nn.ModuleList([_add_output_layer(feature, Adult()) for feature in grouped_features]).to(args.device)

        _recon = []
        start_idx = 0
        for layer, group in zip(output_layers, grouped_features):
            end_idx = len(group)
            _recon.append(layer(recon[:, start_idx: start_idx+end_idx]))
            start_idx += end_idx

        recon = torch.cat(_recon, dim=1)
        if args.drop_native:
            assert recon.size(1) == 62
        else:
            assert recon.size(1) == 101

        # recon = torch.cat([layer(recon).flatten(start_dim=1) for layer in output_layers], dim=1)

    return recon


class _OneHotEncoder(nn.Module):
    def __init__(self, n_dims, index_dim=1):
        super().__init__()
        self.n_dims = n_dims
        self.index_dim = index_dim

    def forward(self, x: torch.Tensor) -> torch.Tensor:
        indexes = x.argmax(dim=self.index_dim)
        indexes = indexes.type(torch.int64).view(-1, 1)
        n_dims = self.n_dims #if self.n_dims is not None else int(torch.max(indexes)) + 1
        one_hots = x.new_zeros(indexes.size()[0], n_dims).scatter_(1, indexes, 1)
        one_hots = one_hots.view(x.size(0), -1)
        return one_hots


def reconstruct_all(args, z, model):
    recon_all = reconstruct(args, z, model, zero_zy=False, zero_zs=False, zero_sn=False, zero_yn=False)

    recon_y = reconstruct(args, z, model, zero_zy=False, zero_zs=True, zero_sn=True, zero_yn=True)
    recon_s = reconstruct(args, z, model, zero_zy=True, zero_zs=False, zero_sn=True, zero_yn=True)
    recon_n = reconstruct(args, z, model, zero_zy=True, zero_zs=True, zero_sn=False, zero_yn=False)

    recon_ys = reconstruct(args, z, model, zero_zy=False, zero_zs=False, zero_sn=True, zero_yn=True)
    recon_yn = reconstruct(args, z, model, zero_zy=False, zero_zs=True, zero_sn=True, zero_yn=False)
    recon_sn = reconstruct(args, z, model, zero_zy=True, zero_zs=False, zero_sn=False, zero_yn=True)
    return recon_all, recon_y, recon_s, recon_n, recon_ys, recon_yn, recon_sn


def encode_dataset(args, data, model):
    dataloader = DataLoader(data, shuffle=False, batch_size=args.test_batch_size)

    all_s = []
    all_y = []

    representations = ['all_z']
    representations.extend(['recon_all', 'recon_y', 'recon_s',
                            'recon_n', 'recon_yn', 'recon_ys', 'recon_sn'])
    representations = {key: [] for key in representations}

    with torch.no_grad():
        # test_loss = utils.AverageMeter()
        for x, s, y in tqdm(dataloader):
            x = x.to(args.device)
            s = s.to(args.device)

            if args.dataset == 'adult' and args.use_s:
                x = torch.cat((x, s), dim=1)

            z = model(x)

            recon_all, recon_y, recon_s, recon_n, recon_ys, recon_yn, recon_sn = reconstruct_all(args, z, model)
            representations['recon_all'].append(recon_all)
            representations['recon_y'].append(recon_y)
            representations['recon_s'].append(recon_s)
            representations['recon_n'].append(recon_n)
            representations['recon_ys'].append(recon_ys)
            representations['recon_yn'].append(recon_yn)
            representations['recon_sn'].append(recon_sn)

            representations['all_z'].append(z)
            all_s.append(s)
            all_y.append(y)
            # LOGGER.info('Progress: {:.2f}%', itr / len(dataloader) * 100)

    for key, entry in representations.items():
        if entry:
            representations[key] = torch.cat(entry, dim=0).detach().cpu()

    all_s = torch.cat(all_s, dim=0)
    all_y = torch.cat(all_y, dim=0)

    if args.dataset == 'cmnist':
        representations['zy'] = TensorDataset(
            representations['all_z'][:, z.size(1) - args.zy_dim:], all_s, all_y)
        representations['zs'] = TensorDataset(representations['all_z'][:, args.zn_dim:-args.zy_dim], all_s, all_y)
        representations['zn'] = TensorDataset(representations['all_z'][:, :args.zn_dim], all_s, all_y)
        representations['all_z'] = TensorDataset(representations['all_z'], all_s, all_y)
        representations['recon_y'] = TensorDataset(representations['recon_y'], all_s, all_y)
        representations['recon_s'] = TensorDataset(representations['recon_s'], all_s, all_y)

    elif args.dataset == 'adult':
        representations['all_z'] = pd.DataFrame(representations['all_z'].numpy())
        columns = representations['all_z'].columns.astype(str)
        representations['all_z'].columns = columns

        representations['s'] = pd.DataFrame(all_s.float().cpu().numpy())
        representations['y'] = pd.DataFrame(all_y.float().cpu().numpy())

        representations['zy'] = DataTuple(x=representations['all_z'][columns[z.size(1) - args.zy_dim:]], s=representations['s'], y=representations['y'])
        representations['zs'] = DataTuple(x=representations['all_z'][columns[args.zn_dim:z.size(1) - args.zy_dim]], s=representations['s'], y=representations['y'])
        representations['zn'] = DataTuple(x=representations['all_z'][columns[:args.zn_dim]], s=representations['s'], y=representations['y'])

        representations['all_z'] = DataTuple(x=representations['all_z'], s=representations['s'], y=representations['y'])

        recon_all = 'fff'

        sens_attrs = Adult().feature_split['s']
        recon_all_tuple = pytorch_data_to_dataframe(TensorDataset(representations['recon_all'], all_s, all_y), sens_attrs=sens_attrs)
        recon_y_tuple = pytorch_data_to_dataframe(TensorDataset(representations['recon_y'], all_s, all_y), sens_attrs=sens_attrs)
        recon_s_tuple = pytorch_data_to_dataframe(TensorDataset(representations['recon_s'], all_s, all_y), sens_attrs=sens_attrs)
        recon_n_tuple = pytorch_data_to_dataframe(TensorDataset(representations['recon_n'], all_s, all_y), sens_attrs=sens_attrs)
        recon_ys_tuple = pytorch_data_to_dataframe(TensorDataset(representations['recon_ys'], all_s, all_y), sens_attrs=sens_attrs)
        recon_yn_tuple = pytorch_data_to_dataframe(TensorDataset(representations['recon_yn'], all_s, all_y), sens_attrs=sens_attrs)

        representations['recon_all'] = recon_all_tuple
        representations['recon_y'] = recon_y_tuple
        representations['recon_s'] = recon_s_tuple
        representations['recon_n'] = recon_n_tuple
        representations['recon_ys'] = recon_ys_tuple
        representations['recon_yn'] = recon_yn_tuple

    return representations


def encode_dataset_no_recon(args, data, model, recon_zyn=False) -> TensorDataset:
    model.eval()
    if not isinstance(data, DataLoader):
        data = DataLoader(data, shuffle=False, batch_size=args.test_batch_size)
    raw_encodings = {'all_z': [], 'all_s': [], 'all_y': []}
    if recon_zyn:
        raw_encodings['recon_yn'] = []
    with torch.no_grad():
        # test_loss = utils.AverageMeter()
        for x, s, y in tqdm(data):
            x = x.to(args.device)
            s = s.to(args.device)

            if args.dataset == 'adult' and args.use_s:
                x = torch.cat((x, s), dim=1)
            z = model(x)
            if recon_zyn:
                recon_yn = reconstruct(args, z, model,
                                       zero_zy=False, zero_zs=True, zero_sn=True, zero_yn=False)
                raw_encodings['recon_yn'].append(recon_yn)

            raw_encodings['all_z'].append(z)
            raw_encodings['all_s'].append(s)
            raw_encodings['all_y'].append(y)
            # LOGGER.info('Progress: {:.2f}%', itr / len(dataloader) * 100)

    for key, entry in raw_encodings.items():
        if entry:
            raw_encodings[key] = torch.cat(entry, dim=0).detach().cpu()

    encodings = {}
    s, y = raw_encodings['all_s'], raw_encodings['all_y']
    encodings['zy'] = TensorDataset(raw_encodings['all_z'][:, z.size(1) - args.zy_dim:], s, y)
    encodings['all_z'] = TensorDataset(raw_encodings['all_z'], s, y)
    if recon_zyn:
        encodings['recon_yn'] = TensorDataset(raw_encodings['recon_yn'], s, y)
    return encodings


def add_gradients(grads, model):
    for grad, param in zip(grads, model.parameters()):
        param.grad = grad<|MERGE_RESOLUTION|>--- conflicted
+++ resolved
@@ -101,19 +101,18 @@
     parser.add_argument('--meta-learn', type=eval, default=True, choices=[True, False],
                         help='Use meta learning procedure')
     parser.add_argument('--drop-native', type=eval, default=True, choices=[True, False])
-<<<<<<< HEAD
+
     parser.add_argument('--full-meta', type=eval, default=False, choices=[True, False])
     parser.add_argument('--meta-weight', type=float, metavar='R', default=1)
     parser.add_argument('--meta-epochs', type=int, default=3)
     parser.add_argument('--meta-batch-size', type=int, default=256)
     parser.add_argument('--meta-weight-decay', type=float, default=1e-1)
     parser.add_argument('--fast-lr', type=float, default=1.e-3)
-=======
+
     parser.add_argument('--eff-comb', type=eval, default=True, choices=[True, False])
     parser.add_argument('--task-pcnt', type=float, default=0.2)
     parser.add_argument('--meta-pcnt', type=float, default=0.4)
 
->>>>>>> 42ce1c08
 
     return parser.parse_args(raw_args)
 
