"""Main training file"""
from itertools import chain
import time
import random
from pathlib import Path

from comet_ml import Experiment
import numpy as np
import torch
from torch.optim.lr_scheduler import ReduceLROnPlateau
from torch.utils.data import DataLoader, TensorDataset

<<<<<<< HEAD
from torch.optim import Adam
=======
from .optimisation.custom_optimizers import Adam
>>>>>>> 76e0b5f3
from finn.utils import utils  # , unbiased_hsic
from finn.utils.training_utils import get_data_dim, log_images, reconstruct_all

NDECS = 0
ARGS = None
LOGGER = None
SUMMARY = None


def convert_data(train_tuple, test_tuple):
    """
    Convert tuples of dataframes to pytorch datasets
    Args:
        train_tuple: tuple of dataframes with the training data
        test_tuple: tuple of dataframes with the test data

    Returns:
        a dictionary with the pytorch datasets
    """
    data = {'trn': TensorDataset(*[torch.tensor(df.values, dtype=torch.float32)
                                   for df in train_tuple]),
            'val': TensorDataset(*[torch.tensor(df.values, dtype=torch.float32)
                                   for df in test_tuple])}
    return data


def save_model(save_dir, model, discs):
    filename = save_dir / 'checkpt.pth'
    save_dict = {'ARGS': ARGS,
                 'model': model.state_dict()}

    if discs.s_from_zs is not None:
        save_dict['disc_s_from_zs'] = discs.s_from_zs.state_dict()

    if ARGS.inv_disc:
        if discs.y_from_zy is not None:
            save_dict['disc_y_from_zy'] = discs.y_from_zy.state_dict()
    else:
        if discs.y_from_zys is not None:
            save_dict['disc_y_from_zys'] = discs.y_from_zys.state_dict()
        if discs.s_from_zy is not None:
            save_dict['disc_s_from_zy'] = discs.s_from_zy.state_dict()

    torch.save(save_dict, filename)


def restore_model(filename, model):
    checkpt = torch.load(filename, map_location=lambda storage, loc: storage)
    model.load_state_dict(checkpt['model'])
    return model


def train(model, discs, optimizer, disc_optimizer, dataloader, epoch):
    model.train()

    loss_meter = utils.AverageMeter()
    log_p_x_meter = utils.AverageMeter()
    pred_y_loss_meter = utils.AverageMeter()
    pred_s_from_zy_loss_meter = utils.AverageMeter()
    pred_s_from_zs_loss_meter = utils.AverageMeter()
    time_meter = utils.AverageMeter()
    start_epoch_time = time.time()
    end = start_epoch_time

    for itr, (x, s, y) in enumerate(dataloader, start=epoch * len(dataloader)):
        optimizer.zero_grad()

        disc_optimizer.zero_grad()

        # if ARGS.dataset == 'adult':
        x, s, y = cvt(x, s, y)

        loss, log_p_x, pred_y_loss, pred_s_from_zy_loss, pred_s_from_zs_loss = compute_loss(
            ARGS, x, s, y, model, discs, return_z=False)
        loss_meter.update(loss.item())
        log_p_x_meter.update(log_p_x.item())
        pred_y_loss_meter.update(pred_y_loss.item())
        pred_s_from_zy_loss_meter.update(pred_s_from_zy_loss.item())
        pred_s_from_zs_loss_meter.update(pred_s_from_zs_loss.item())

        loss.backward()
        optimizer.step()

        disc_optimizer.step()

        time_meter.update(time.time() - end)

        SUMMARY.set_step(itr)
        SUMMARY.log_metric('Loss log_p_x', log_p_x.item())
        SUMMARY.log_metric('Loss pred_y_from_zys_loss', pred_y_loss.item())
        SUMMARY.log_metric('Loss pred_s_from_zy_loss', pred_s_from_zy_loss.item())
        SUMMARY.log_metric('Loss pred_s_from_zs_loss', pred_s_from_zs_loss.item())
        end = time.time()

    if ARGS.dataset == 'cmnist':

        log_images(SUMMARY, x, 'original_x')
        zero = x.new_zeros(x.size(0), 1)
        z, _ = model(x, zero)
        recon_all, recon_y, recon_s, recon_n, recon_ys, recon_yn = reconstruct_all(ARGS, z, model)

        log_images(SUMMARY, recon_all, 'reconstruction_all')
        log_images(SUMMARY, recon_y, 'reconstruction_y')
        log_images(SUMMARY, recon_s, 'reconstruction_s')
        log_images(SUMMARY, recon_n, 'reconstruction_n')
        log_images(SUMMARY, recon_ys, 'reconstruction_ys')
        log_images(SUMMARY, recon_yn, 'reconstruction_yn')

    time_for_epoch = time.time() - start_epoch_time
    LOGGER.info("[TRN] Epoch {:04d} | Duration: {:.3g}s | Batches/s: {:.4g} | "
                "Loss -log_p_x (surprisal): {:.5g} | pred_y_from_zys: {:.5g} | "
                "pred_s_from_zy: {:.5g} | pred_s_from_zs {:.5g} ({:.5g})",
                epoch, time_for_epoch, 1 / time_meter.avg, log_p_x_meter.avg, pred_y_loss_meter.avg,
                pred_s_from_zy_loss_meter.avg, pred_s_from_zs_loss_meter.avg, loss_meter.avg)


def validate(model, discs, val_loader):
    model.eval()
    # start_time = time.time()
    with torch.no_grad():
        loss_meter = utils.AverageMeter()
        for x_val, s_val, y_val in val_loader:
            x_val, s_val, y_val = cvt(x_val, s_val, y_val)
            loss, _, _, _, _ = compute_loss(ARGS, x_val, s_val, y_val, model, discs)

            loss_meter.update(loss.item(), n=x_val.size(0))
    SUMMARY.log_metric("Loss", loss_meter.avg)

    x_val = torch.cat((x_val, s_val), dim=1) if ARGS.dataset == 'adult' else x_val

    if ARGS.dataset == 'cmnist':
        z = model(x_val[:64])
        recon_all, recon_y, recon_s, recon_n, recon_ys, recon_yn = reconstruct_all(ARGS, z, model)
        log_images(SUMMARY, x_val, 'original_x', train=False)
        log_images(SUMMARY, recon_all, 'reconstruction_all', train=False)
        log_images(SUMMARY, recon_y, 'reconstruction_y', train=False)
        log_images(SUMMARY, recon_s, 'reconstruction_s', train=False)
        log_images(SUMMARY, recon_n, 'reconstruction_n', train=False)
        log_images(SUMMARY, recon_ys, 'reconstruction_ys', train=False)
        log_images(SUMMARY, recon_yn, 'reconstruction_yn', train=False)

    return loss_meter.avg


def cvt(*tensors):
    """Put tensors on the correct device and set type to float32"""
    moved = [tensor.to(ARGS.device, non_blocking=True) for tensor in tensors]
    if len(moved) == 1:
        return moved[0]
    return tuple(moved)


def main(args, train_data, val_data, test_data, metric_callback):
    """Main function

    Args:
        args: commandline arguments
        train_data: training data
        val_data: validation data
        test_data: test data
        metric_callback: a function that computes metrics

    Returns:
        the trained model
    """
    # ==== initialize globals ====
    global ARGS, LOGGER, SUMMARY, make_networks, compute_loss
    ARGS = args

    if args.inv_disc:
        from finn.models.inv_discriminators import make_networks, compute_loss
    else:
        from finn.models.nn_discriminators import make_networks, compute_loss

    random.seed(ARGS.seed)
    np.random.seed(ARGS.seed)
    torch.manual_seed(ARGS.seed)
    torch.cuda.manual_seed(ARGS.seed)

    SUMMARY = Experiment(api_key="Mf1iuvHn2IxBGWnBYbnOqG23h", project_name="finn",
                         workspace="olliethomas", disabled=not ARGS.use_comet, parse_args=False)
    SUMMARY.disable_mp()
    SUMMARY.log_parameters(vars(ARGS))
    SUMMARY.log_dataset_info(name=ARGS.dataset)

    save_dir = Path(ARGS.save) / str(time.time())
    save_dir.mkdir(parents=True, exist_ok=True)

    LOGGER = utils.get_logger(logpath=save_dir / 'logs', filepath=Path(__file__).resolve())
    LOGGER.info(ARGS)

    # ==== check GPU ====
    ARGS.device = torch.device(f"cuda:{ARGS.gpu}" if (
        torch.cuda.is_available() and not ARGS.gpu < 0) else "cpu")
    LOGGER.info('{} GPUs available. Using GPU {}', torch.cuda.device_count(), ARGS.gpu)

    # ==== construct dataset ====
    ARGS.test_batch_size = ARGS.test_batch_size if ARGS.test_batch_size else ARGS.batch_size
    train_loader = DataLoader(train_data, shuffle=True, batch_size=ARGS.batch_size)
    val_loader = DataLoader(val_data, shuffle=False, batch_size=ARGS.test_batch_size)

    # ==== construct networks ====
    x_dim, z_dim_flat = get_data_dim(train_loader)
    model, discs = make_networks(ARGS, x_dim, z_dim_flat)
    LOGGER.info('zy_dim: {}, zs_dim: {}', ARGS.zy_dim, ARGS.zs_dim)
    # LOGGER.info('zn_dim: {}, zs_dim: {}, zy_dim: {}', ARGS.zn_dim, ARGS.zs_dim, ARGS.zy_dim)

    if ARGS.resume is not None:
        checkpt = torch.load(ARGS.resume)
        model.load_state_dict(checkpt['state_dict'])

    SUMMARY.set_model_graph(str(model))
    LOGGER.info("Number of trainable parameters: {}", utils.count_parameters(model))

    optimizer = Adam(model.parameters(), lr=ARGS.lr, weight_decay=ARGS.weight_decay)
    disc_params = chain(*[disc.parameters() for disc in discs if disc is not None])
    disc_optimizer = Adam(disc_params, lr=ARGS.disc_lr)
    scheduler = ReduceLROnPlateau(optimizer, factor=0.1, patience=ARGS.patience,
                                  min_lr=1.e-7, cooldown=1)

    best_loss = float('inf')

    n_vals_without_improvement = 0

    for epoch in range(ARGS.epochs):
        if n_vals_without_improvement > ARGS.early_stopping > 0:
            break

        with SUMMARY.train():
            train(model, discs, optimizer, disc_optimizer, train_loader, epoch)

        if epoch % ARGS.val_freq == 0:
            with SUMMARY.test():
                # SUMMARY.set_step((epoch + 1) * len(train_loader))
                val_loss = validate(model, discs, val_loader)
                if args.super_val:
                    metric_callback(ARGS, SUMMARY, model, discs, train_data, val_data, test_data)

                if val_loss < best_loss:
                    best_loss = val_loss
                    save_model(save_dir=save_dir, model=model, discs=discs)
                    n_vals_without_improvement = 0
                else:
                    n_vals_without_improvement += 1

                scheduler.step(val_loss)

                LOGGER.info('[VAL] Epoch {:04d} | Val Loss {:.6f} | '
                            'No improvement during validation: {:02d}', epoch, val_loss,
                            n_vals_without_improvement)

    LOGGER.info('Training has finished.')
    model = restore_model(save_dir / 'checkpt.pth', model).to(ARGS.device)
    metric_callback(ARGS, SUMMARY, model, discs, train_data, val_data, test_data)
    save_model(save_dir=save_dir, model=model, discs=discs)
    model.eval()
    return model, discs


if __name__ == '__main__':
    print('This file cannot be run directly.')<|MERGE_RESOLUTION|>--- conflicted
+++ resolved
@@ -10,11 +10,7 @@
 from torch.optim.lr_scheduler import ReduceLROnPlateau
 from torch.utils.data import DataLoader, TensorDataset
 
-<<<<<<< HEAD
-from torch.optim import Adam
-=======
 from .optimisation.custom_optimizers import Adam
->>>>>>> 76e0b5f3
 from finn.utils import utils  # , unbiased_hsic
 from finn.utils.training_utils import get_data_dim, log_images, reconstruct_all
 
