from argparse import Namespace
from typing import Tuple, Union, List, Optional, Sequence

import numpy as np
import torch
import torch.distributions as td
from torch import Tensor

<<<<<<< HEAD
from finn.utils import to_discrete, logistic_distribution
from finn.utils.distributions import MixtureDistribution, DLogistic
from .autoencoder import AutoEncoder
=======
from finn.utils import to_discrete
from finn.utils.distributions import MixtureDistribution, DLogistic, logistic_distribution
>>>>>>> ca381d1b
from .base import ModelBase
from .masker import Masker


class BipartiteInn(ModelBase):
    """ Base wrapper class for INN models.
    """

    def __init__(
        self,
        args: Namespace,
        model: torch.nn.Module,
        input_shape: Sequence[int],
        feature_groups: Optional[List[slice]] = None,
        optimizer_args: dict = None,
    ) -> None:
        """
        Args:
            args: Namespace. Runtime arguments.
            model: nn.Module. INN model to wrap around.
            input_shape: Tuple or List. Shape (excluding batch dimension) of the
            input data.
            optimizer_args: Dictionary. Arguments to pass to the optimizer.

        Returns:
            None
        """
        self.input_shape = input_shape
        self.feature_groups = feature_groups
        self.base_density: td.Distribution

        if args.idf:
            probs = 5 * [1 / 5]
            dist_params = [(0, 0.5), (2, 0.5), (-2, 0.5), (4, 0.5), (-4, 0.5)]
            components = [DLogistic(loc, scale) for loc, scale in dist_params]
            self.base_density = MixtureDistribution(
<<<<<<< HEAD
                probs=probs, components=components
            )
        else:
            if args.base_density == "logistic":
=======
                probs=probs,
                components=components
            )
        else:
            if args.base_density == 'logisitc':
>>>>>>> ca381d1b
                self.base_density = logistic_distribution(0, 1)
            else:
                self.base_density = td.Normal(0, 1)
        x_dim: int = input_shape[0]
        z_channels: int = x_dim

        self.x_dim: int = x_dim
        if len(input_shape) < 2:
            z_channels += args.s_dim
            self.output_shape = self.input_shape
        else:
            self.x_dim: int = x_dim
            self.output_shape = int(np.product(self.input_shape))

        super().__init__(model, optimizer_args=optimizer_args)

    def invert(self, z, discretize: bool = True) -> Tensor:
        x = self.forward(z, reverse=True)

        if discretize and self.feature_groups:
            for group_slice in self.feature_groups["discrete"]:
                one_hot = to_discrete(x[:, group_slice])
                x[:, group_slice] = one_hot

        return x

    def encode(self, data, partials: bool = True) -> Tensor:
        return self.forward(data, reverse=False)

    def decode(self, z, partials: bool = True, discretize: bool = True) -> Tensor:
        return self.invert(z, discretize=discretize)

    def compute_log_pz(self, z: Tensor) -> Tensor:
        """Log of the base probability: log(p(z))"""
        log_pz = self.base_density.log_prob(z)
        return log_pz

    def nll(self, z: Tensor, sum_logdet: Tensor) -> Tensor:
        log_pz = self.compute_log_pz(z)
        log_px = log_pz.sum() - sum_logdet.sum()
        # if z.dim() > 2:
        #     log_px_per_dim = log_px / z.nelement()
        #     bits_per_dim = -(log_px_per_dim - np.log(256)) / np.log(2)
        #     return bits_per_dim
        # else:
        nll = -log_px / z.size(0)
        return nll

    def forward(
        self, inputs: Tensor, logdet: Tensor = None, reverse: bool = False
    ) -> Tensor:
        outputs = self.model(inputs, logpx=logdet, reverse=reverse)

        return outputs


class PartitionedInn(BipartiteInn):
    """ Wrapper for classifier models.
    """

    def __init__(
        self,
        args: Namespace,
        model: torch.nn.Module,
        input_shape: Sequence[int],
        optimizer_args: dict = None,
        feature_groups: Optional[List[slice]] = None,
    ) -> None:
        """
        Args:
            args: Namespace. Runtime arguments.
            model: nn.Module. INN model to wrap around.
            input_shape: Tuple or List. Shape (excluding batch dimension) of the
            input data.
            optimizer_args: Dictionary. Arguments to pass to the optimizer.

        Returns:
            None
        """

        super().__init__(
            args,
            model,
            input_shape,
            optimizer_args=optimizer_args,
            feature_groups=feature_groups,
        )

        self.zs_dim = round(args.zs_frac * self.output_shape)
        self.zy_dim = self.output_shape - self.zs_dim

    def split_encoding(self, z: Tensor) -> Tuple[Tensor, Tensor]:
        zy, zs = z.split(split_size=(self.zy_dim, self.zs_dim), dim=1)
        return zy, zs

    def unsplit_encoding(self, zy: Tensor, zs: Tensor) -> Tensor:
        assert zy.size(1) == self.zy_dim and zs.size(1) == self.zs_dim

        return torch.cat([zy, zs], dim=1)

    def zero_mask(self, z):
        zy, zs = self.split_encoding(z)
        zy_m = torch.cat([zy, z.new_zeros(zs.shape)], dim=1)
        zs_m = torch.cat([z.new_zeros(zy.shape), zs], dim=1)

        return zy_m, zs_m

    def encode(
        self, data: Tensor, partials: bool = False
    ) -> Union[Tensor, Tuple[Tensor, Tensor, Tensor]]:
        z = self.forward(data, reverse=False)

        if partials:
            zy, zs = self.split_encoding(z)
            return z, zy, zs
        else:
            return z

    def decode(
        self, z: Tensor, partials: bool = True, discretize: bool = False
    ) -> Union[Tensor, Tuple[Tensor, Tensor, Tensor]]:
        x = super().decode(z, discretize=discretize)
        if partials:
            zy_m, zs_m = self.zero_mask(z)
            xy = super().decode(zy_m, discretize=discretize)
            xs = super().decode(zs_m, discretize=discretize)

            return x, xy, xs
        else:
            return x

    def routine(self, data: torch.Tensor) -> Tuple[Tensor, Tensor]:
        """Training routine for the Split INN.

        Args:
            data: Tensor. Input Data to the INN.

        Returns:
            Tuple of classification loss (Tensor) and accuracy (float)
        """
        zero = data.new_zeros(data.size(0), 1)
        z, sum_ldj = self.forward(data, logdet=zero, reverse=False)
        nll = self.nll(z, sum_ldj)

        return z, nll


class PartitionedAeInn(PartitionedInn):
    def __init__(
        self,
        args: Namespace,
        model: torch.nn.Module,
        autoencoder: AutoEncoder,
        input_shape: Sequence[int],
        optimizer_args: dict = None,
        feature_groups: Optional[List[slice]] = None,
    ) -> None:
        super().__init__(args, model, input_shape, optimizer_args, feature_groups)
        self.autoencoder = autoencoder

    def train(self):
        self.model.train()
        self.autoencoder.eval()

    def eval(self):
        self.model.eval()
        self.autoencoder.eval()

    def fit_ae(self, train_data, epochs, device, loss_fn=torch.nn.MSELoss()):
        print("===> Fitting Auto-encoder to the training data....")
        self.autoencoder.train()
        self.autoencoder.fit(train_data, epochs, device, loss_fn)
        self.autoencoder.eval()

    def forward(
        self, inputs: Tensor, logdet: Tensor = None, reverse: bool = False
    ) -> Tensor:
        if reverse:
            outputs = self.model(inputs, logpx=logdet, reverse=reverse)
            outputs = self.autoencoder.decode(outputs)
        else:
            outputs = self.autoencoder.encode(inputs)
            outputs = self.model(outputs, logpx=logdet, reverse=reverse)

        return outputs


class MaskedInn(BipartiteInn):
    def __init__(
        self,
        args: Namespace,
        model: torch.nn.Module,
        input_shape: Sequence[int],
        optimizer_args: dict = None,
        feature_groups: Optional[List[slice]] = None,
        masker_optimizer_args: dict = None,
    ) -> None:
        """

        Args:
            args: Namespace. Runtime arguments.
            model: nn.Module. INN model to wrap around.
            input_shape: Tuple or List. Shape (excluding batch dimension) of the
            input data.
            optimizer_args: Dictionary. Arguments to pass to the optimizer.
        """
        super().__init__(
            args=args,
            model=model,
            input_shape=input_shape,
            optimizer_args=optimizer_args,
            feature_groups=feature_groups,
        )
        self.masker: Masker = Masker(
            shape=self.output_shape,
            prob_1=(1.0 - args.zs_frac),
            optimizer_args=masker_optimizer_args,
        )

    def mask_train(self) -> None:
        self.model.eval()
        self.masker.train()

    def train(self) -> None:
        super().train()
        self.masker.train()

    def step(self) -> None:
        if self.model.training:
            super().step()
        if self.masker.training:
            self.masker.step()

    def zero_grad(self) -> None:
        if self.model.training:
            super().zero_grad()
        if self.masker.training:
            self.masker.zero_grad()

    def encode(
        self, data, partials: bool = True, threshold: bool = True
    ) -> Union[Tensor, Tuple[Tensor, Tensor, Tensor]]:
        z = self.forward(data)
        if partials:
            mask = self.masker(threshold=threshold)
            zy = mask * z
            zs = (1 - mask) * z

            return z, zy, zs
        else:
            return z

    def decode(
        self, z, partials=True, threshold=True
    ) -> Union[Tensor, Tuple[Tensor, Tensor, Tensor]]:
        x = super().decode(z)

        if partials:
            mask = self.masker(threshold=threshold)
            xy = super().decode(mask * z)
            xs = super().decode((1 - mask) * z)

            return x, xy, xs
        else:
            return x

    def routine(
        self, data: Tensor, threshold: bool = True
    ) -> Tuple[Tuple[Tensor, Tensor], Tensor]:
        """Training routine for the MaskedINN.

        Args:
            data: Tensor. Input data.
            threshold: Bool. Whether to threshold the mask (hard mask) or
            use the raw probabilities (soft mask)

        Returns:
            Tuple containing the pre-images and the negative log probability
            of the data under the model.
        """
        zero = data.new_zeros(data.size(0), 1)

        z, delta_logp = self.forward(data, logdet=zero, reverse=False)

        neg_log_prob = self.nll(z, delta_logp)

        return z, neg_log_prob<|MERGE_RESOLUTION|>--- conflicted
+++ resolved
@@ -6,14 +6,8 @@
 import torch.distributions as td
 from torch import Tensor
 
-<<<<<<< HEAD
-from finn.utils import to_discrete, logistic_distribution
-from finn.utils.distributions import MixtureDistribution, DLogistic
+from finn.utils import to_discrete, logistic_distribution, MixtureDistribution, DLogistic
 from .autoencoder import AutoEncoder
-=======
-from finn.utils import to_discrete
-from finn.utils.distributions import MixtureDistribution, DLogistic, logistic_distribution
->>>>>>> ca381d1b
 from .base import ModelBase
 from .masker import Masker
 
@@ -50,18 +44,10 @@
             dist_params = [(0, 0.5), (2, 0.5), (-2, 0.5), (4, 0.5), (-4, 0.5)]
             components = [DLogistic(loc, scale) for loc, scale in dist_params]
             self.base_density = MixtureDistribution(
-<<<<<<< HEAD
                 probs=probs, components=components
             )
         else:
             if args.base_density == "logistic":
-=======
-                probs=probs,
-                components=components
-            )
-        else:
-            if args.base_density == 'logisitc':
->>>>>>> ca381d1b
                 self.base_density = logistic_distribution(0, 1)
             else:
                 self.base_density = td.Normal(0, 1)
