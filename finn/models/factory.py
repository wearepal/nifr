--- conflicted
+++ resolved
@@ -46,12 +46,7 @@
                 chain += [layers.Invertible1x1Conv(_input_dim, use_lr_decomp=True)]
             else:
                 chain += [layers.RandomPermutation(_input_dim)]
-<<<<<<< HEAD
-            chain += [layers.AffineCouplingLayer(_input_dim, hidden_channels=hidden_dims,
-                                                 pcnt_to_transform=0.5)]
-=======
             chain += [layers.AffineCouplingLayer(_input_dim, hidden_channels=hidden_dims)]
->>>>>>> 13455208
             # chain += [layers.AdditiveCouplingLayer(_input_dim, hidden_channels=hidden_dims,
             #                                        pcnt_to_transform=0.25)]
 
